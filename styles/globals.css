--- conflicted
+++ resolved
@@ -22,9 +22,7 @@
 body {
   background: var(--background);
   color: var(--foreground);
-<<<<<<< HEAD
-  font-family: -apple-system, BlinkMacSystemFont, Segoe UI, Roboto, Oxygen,
-    Ubuntu, Cantarell, Fira Sans, Droid Sans, Helvetica Neue, sans-serif;
+  font-family: 'Montserrat', sans-serif;
   padding: 0;
   margin: 0;
 }
@@ -76,11 +74,8 @@
 
 .react-markdown ol {
   list-style-type: decimal;   /* ensure numbers are visible */
-=======
-  font-family: 'Montserrat', sans-serif;
 }
 
 .font-montserrat {
   font-family: 'Montserrat', sans-serif;
->>>>>>> a7122614
 }