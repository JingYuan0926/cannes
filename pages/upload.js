import Link from "next/link";
import { useState } from "react";
import { motion, AnimatePresence } from "framer-motion";
import { uploadFile } from "../utils/writeToWalrus";
<<<<<<< HEAD
import dynamic from 'next/dynamic';

// Dynamically import Plotly to avoid SSR issues
const Plot = dynamic(() => import('react-plotly.js'), { ssr: false });
=======
import WalletConnect from '../components/WalletConnect';
>>>>>>> c73fe98a

export default function Upload() {
  const [selectedFiles, setSelectedFiles] = useState([]);
  const [isDragging, setIsDragging] = useState(false);
  const [uploadProgress, setUploadProgress] = useState(0);
  const [isUploading, setIsUploading] = useState(false);
  const [isUploadComplete, setIsUploadComplete] = useState(false);
  const [uploadedBlobId, setUploadedBlobId] = useState(null);
  const [uploadError, setUploadError] = useState('');
  
  // Analysis functionality
  const [analysisGoal, setAnalysisGoal] = useState('');
  const [isAnalyzing, setIsAnalyzing] = useState(false);
  const [analysisStep, setAnalysisStep] = useState('');
  const [analysisResults, setAnalysisResults] = useState(null);
  const [analysisError, setAnalysisError] = useState('');
  const [showAnalysisModal, setShowAnalysisModal] = useState(false);
  const [serviceStatus, setServiceStatus] = useState({});

  const handleFileSelect = (event) => {
    const files = Array.from(event.target.files);
    if (files.length > 0) {
      setSelectedFiles(files);
      setIsUploadComplete(false);
      setUploadedBlobId(null);
      setUploadError('');
      setUploadProgress(0);
    }
  };

  const handleDragOver = (event) => {
    event.preventDefault();
    setIsDragging(true);
  };

  const handleDragLeave = (event) => {
    event.preventDefault();
    setIsDragging(false);
  };

  const handleDrop = (event) => {
    event.preventDefault();
    setIsDragging(false);
    const files = Array.from(event.dataTransfer.files);
    if (files.length > 0) {
      setSelectedFiles(files);
      setIsUploadComplete(false);
      setUploadedBlobId(null);
      setUploadError('');
      setUploadProgress(0);
    }
  };

  const handleUpload = async () => {
    if (!selectedFiles.length) return;
    setIsUploading(true);
    setUploadProgress(0);
    setIsUploadComplete(false);
    setUploadError('');
    setUploadedBlobId(null);
    let completed = 0;
    try {
      for (const file of selectedFiles) {
        // Simulate upload progress for UI feedback
        const progressInterval = setInterval(() => {
          setUploadProgress(prev => {
            if (prev >= 90) {
              clearInterval(progressInterval);
              return 90;
            }
            return prev + 15;
          });
        }, 100);
        // Upload file to Walrus
        const result = await uploadFile(file, {
          epochs: 1,
          deletable: true
        });
        clearInterval(progressInterval);
        setUploadProgress(100);
        // Store file metadata in localStorage for view.js
        const fileMetadata = {
          id: Date.now() + Math.random(),
          name: file.name,
          size: formatFileSize(file.size),
          type: file.type || 'Unknown',
          blobId: result.blobId,
          timestamp: new Date().toISOString(),
          isActive: true,
          originalSize: file.size
        };
        const existingFiles = JSON.parse(localStorage.getItem('walrusFiles') || '[]');
        const updatedFiles = [fileMetadata, ...existingFiles];
        localStorage.setItem('walrusFiles', JSON.stringify(updatedFiles));
        setUploadedBlobId(result.blobId);
        completed++;
      }
      setIsUploadComplete(true);
      setIsUploading(false);
      setUploadProgress(0);
      setSelectedFiles([]);
    } catch (error) {
      console.error('Upload failed:', error);
      setUploadError(error.message || 'Upload failed. Please try again.');
      setIsUploading(false);
      setUploadProgress(0);
    }
  };

  const formatFileSize = (bytes) => {
    if (bytes === 0) return '0 Bytes';
    const k = 1024;
    const sizes = ['Bytes', 'KB', 'MB', 'GB'];
    const i = Math.floor(Math.log(bytes) / Math.log(k));
    return parseFloat((bytes / Math.pow(k, i)).toFixed(2)) + ' ' + sizes[i];
  };

  // Check service health
  const checkServices = async () => {
    const services = {
      etl: 'http://localhost:3030',
      preprocessing: 'http://localhost:3031', 
      eda: 'http://localhost:3035',
      analysis: 'http://localhost:3040'
    };

    const status = {};
    for (const [name, url] of Object.entries(services)) {
      try {
        const response = await fetch(url);
        const data = await response.json();
        status[name] = { healthy: true, status: data.status };
      } catch (err) {
        status[name] = { healthy: false, error: err.message };
      }
    }
    setServiceStatus(status);
    return status;
  };

  // Analysis pipeline function
  const runAnalysisPipeline = async (fileData, goal) => {
    try {
      setAnalysisStep('Checking services...');
      const services = await checkServices();
      
      // Check if all services are healthy
      const unhealthyServices = Object.entries(services).filter(([name, status]) => !status.healthy);
      if (unhealthyServices.length > 0) {
        throw new Error(`Services not available: ${unhealthyServices.map(([name]) => name).join(', ')}`);
      }

      // Create FormData for file upload to analysis pipeline
      const formData = new FormData();
      // We need to reconstruct the file from the stored data
      // For now, we'll use the JSON data approach since we have the file content
      
      // Step 1: ETL Service
      setAnalysisStep('Processing data...');
      const etlResponse = await fetch('http://localhost:3030/analyze', {
        method: 'POST',
        headers: { 'Content-Type': 'application/json' },
        body: JSON.stringify({
          data: fileData.analysisData || [],
          goal: goal || 'data analysis'
        })
      });
      
      if (!etlResponse.ok) {
        throw new Error('ETL processing failed');
      }
      
      const etlData = await etlResponse.json();

      // Step 2: Preprocessing Service
      setAnalysisStep('Preprocessing data...');
      const preprocessResponse = await fetch('http://localhost:3031/preprocess', {
        method: 'POST',
        headers: { 'Content-Type': 'application/json' },
        body: JSON.stringify({
          data: etlData.processed_data || etlData.data,
          goal: goal || 'machine learning preparation'
        })
      });

      if (!preprocessResponse.ok) {
        throw new Error('Preprocessing failed');
      }

      const preprocessData = await preprocessResponse.json();

      // Step 3: EDA Service
      setAnalysisStep('Generating visualizations...');
      const edaResponse = await fetch('http://localhost:3035/analyze', {
        method: 'POST',
        headers: { 'Content-Type': 'application/json' },
        body: JSON.stringify({
          data: preprocessData.processed_data || preprocessData.data,
          prompt: goal || 'Comprehensive data analysis'
        })
      });

      if (!edaResponse.ok) {
        throw new Error('EDA analysis failed');
      }

      const edaData = await edaResponse.json();

      // Step 4: ML Analysis Service
      setAnalysisStep('Running machine learning analysis...');
      const mlResponse = await fetch('http://localhost:3040/analyze', {
        method: 'POST',
        headers: { 'Content-Type': 'application/json' },
        body: JSON.stringify({
          data: preprocessData.processed_data || preprocessData.data,
          goal: goal || 'comprehensive analysis'
        })
      });

      if (!mlResponse.ok) {
        throw new Error('ML analysis failed');
      }

      const mlData = await mlResponse.json();

      // Combine all results
      return {
        etl: etlData,
        preprocessing: preprocessData,
        eda: edaData,
        ml: mlData,
        goal: goal,
        timestamp: new Date().toISOString()
      };

    } catch (error) {
      console.error('Analysis pipeline error:', error);
      throw error;
    }
  };

  // Combined upload and analysis function
  const handleUploadAndAnalyze = async () => {
    if (!selectedFiles.length || !analysisGoal.trim()) return;
    
    setIsUploading(true);
    setUploadProgress(0);
    setIsUploadComplete(false);
    setUploadError('');
    setUploadedBlobId(null);
    setAnalysisError('');
    
    let completed = 0;
    try {
      // First upload the file
      for (const file of selectedFiles) {
        // Simulate upload progress for UI feedback
        const progressInterval = setInterval(() => {
          setUploadProgress(prev => {
            if (prev >= 90) {
              clearInterval(progressInterval);
              return 90;
            }
            return prev + 15;
          });
        }, 100);
        
        // Upload file to Walrus
        const result = await uploadFile(file, {
          epochs: 1,
          deletable: true
        });
        
        clearInterval(progressInterval);
        setUploadProgress(100);
        
        // Store file metadata in localStorage
        const fileMetadata = {
          id: Date.now() + Math.random(),
          name: file.name,
          size: formatFileSize(file.size),
          type: file.type || 'Unknown',
          blobId: result.blobId,
          timestamp: new Date().toISOString(),
          isActive: true,
          originalSize: file.size
        };
        
        const existingFiles = JSON.parse(localStorage.getItem('walrusFiles') || '[]');
        const updatedFiles = [fileMetadata, ...existingFiles];
        localStorage.setItem('walrusFiles', JSON.stringify(updatedFiles));
        
        setUploadedBlobId(result.blobId);
        completed++;
      }
      
      setIsUploadComplete(true);
      setIsUploading(false);
      setUploadProgress(0);
      
      // Now start the analysis
      await handleAnalyzeData();
      
    } catch (error) {
      console.error('Upload failed:', error);
      setUploadError(error.message || 'Upload failed. Please try again.');
      setIsUploading(false);
      setUploadProgress(0);
    }
  };

  // Handle analysis (updated to work with uploaded file)
  const handleAnalyzeData = async () => {
    if (!analysisGoal.trim()) {
      setAnalysisError('Please enter an analysis goal');
      return;
    }

    setShowAnalysisModal(true);
    setIsAnalyzing(true);
    setAnalysisError('');
    setAnalysisResults(null);

    try {
      // Get the uploaded file data from localStorage
      const storedFiles = JSON.parse(localStorage.getItem('walrusFiles') || '[]');
      const uploadedFile = storedFiles.find(file => file.blobId === uploadedBlobId);
      
      if (!uploadedFile) {
        throw new Error('Uploaded file not found');
      }

      // For demo purposes, we'll create sample data if no analysis data exists
      // In a real implementation, you'd read the actual file content
      const analysisData = uploadedFile.analysisData || [
        { name: 'Sample Data', value: 100, category: 'A' },
        { name: 'Demo Entry', value: 200, category: 'B' }
      ];

      const results = await runAnalysisPipeline({ analysisData }, analysisGoal);
      
      // Store analysis results with the file
      const updatedFile = {
        ...uploadedFile,
        analysisResults: results,
        analysisGoal: analysisGoal,
        hasAnalysis: true,
        lastAnalyzed: new Date().toISOString()
      };

      const updatedFiles = storedFiles.map(file => 
        file.blobId === uploadedBlobId ? updatedFile : file
      );

      localStorage.setItem('walrusFiles', JSON.stringify(updatedFiles));
      
      setAnalysisResults(results);
      setAnalysisStep('Analysis complete!');
      
      // Keep modal open to show results instead of auto-closing
      setIsAnalyzing(false);

    } catch (error) {
      setAnalysisError(error.message);
      setIsAnalyzing(false);
    }
  };

  // Animation variants
  const containerVariants = {
    hidden: { opacity: 0 },
    visible: {
      opacity: 1,
      transition: {
        staggerChildren: 0.1,
        delayChildren: 0.1,
      },
    },
  };

  const itemVariants = {
    hidden: { opacity: 0, y: 20 },
    visible: { 
      opacity: 1, 
      y: 0,
      transition: {
        duration: 0.4,
        ease: "easeOut",
      },
    },
  };

  return (
    <div className="h-screen font-montserrat bg-white text-gray-900 transition-colors duration-300 overflow-hidden flex flex-col">
      {/* Navigation Bar */}
      <motion.nav 
        initial={{ opacity: 0, y: -20 }}
        animate={{ opacity: 1, y: 0 }}
        transition={{ duration: 0.4, ease: "easeOut" }}
        className="relative flex justify-center pt-8 pb-4 px-8 flex-shrink-0"
      >
        <div className="flex bg-gray-200 rounded-full p-1 transition-all duration-300 shadow-lg hover:shadow-xl">
          <Link href="/analyse">
            <div className="px-6 py-2 rounded-full hover:bg-gray-300 text-black font-medium text-sm transition-all duration-300 cursor-pointer transform hover:scale-105 active:scale-95">
              Analyse
            </div>
          </Link>
          <Link href="/upload">
            <div className="px-6 py-2 rounded-full bg-gray-600 text-white font-medium text-sm transition-all duration-300 cursor-pointer transform hover:scale-105 active:scale-95 shadow-md">
              Upload
            </div>
          </Link>
          <Link href="/view">
            <div className="px-6 py-2 rounded-full hover:bg-gray-300 text-black font-medium text-sm transition-all duration-300 cursor-pointer transform hover:scale-105 active:scale-95">
              View
            </div>
          </Link>
          <Link href="/subscribe">
            <div className="px-6 py-2 rounded-full hover:bg-gray-300 text-black font-medium text-sm transition-all duration-300 cursor-pointer transform hover:scale-105 active:scale-95">
              Subscribe
            </div>
          </Link>
        </div>
        <div className="absolute right-8 top-8">
          <WalletConnect />
        </div>
      </motion.nav>

      {/* Page Header */}
      <motion.div 
        initial={{ opacity: 0, y: 20 }}
        animate={{ opacity: 1, y: 0 }}
        transition={{ duration: 0.4, ease: "easeOut", delay: 0.1 }}
        className="px-8 py-4 flex-shrink-0"
      >
        <h1 className="text-3xl font-bold text-center text-black transform transition-all duration-300">Upload Your Data</h1>
        <p className="text-center text-gray-600 mt-2 transition-opacity duration-200">
          Upload your datasets to start analyzing and discovering insights
        </p>
      </motion.div>

      {/* Main Content */}
      <motion.main 
        variants={containerVariants}
        initial="hidden"
        animate="visible"
        className="flex-1 flex flex-col items-center px-8 min-h-0 overflow-y-auto justify-start pt-8"
      >
        <div className="max-w-2xl w-full">
          
          {/* File Upload Area */}
          <motion.div
            variants={itemVariants}
            className={`border-2 rounded-2xl p-12 text-center transition-all duration-300 transform hover:scale-[1.02] ${
              selectedFiles.length > 0
                ? 'border-solid border-green-500 bg-green-50 scale-[1.02] shadow-lg'
                : isDragging
                ? 'border-dashed border-gray-500 bg-gray-200 scale-[1.05] shadow-2xl animate-pulse'
                : 'border-dashed border-gray-300 hover:border-gray-400 bg-gray-200 shadow-md hover:shadow-xl'
            }`}
            onDragOver={handleDragOver}
            onDragLeave={handleDragLeave}
            onDrop={handleDrop}
          >
            <div className="space-y-4">
              <div className="flex justify-center">
                {selectedFiles.length > 0 ? (
                  <svg className="w-12 h-12 text-green-500" fill="none" stroke="currentColor" viewBox="0 0 24 24">
                    <path strokeLinecap="round" strokeLinejoin="round" strokeWidth={2} d="M9 12l2 2 4-4m6 2a9 9 0 11-18 0 9 9 0 0118 0z" />
                  </svg>
                ) : (
                  <svg
                    className={`w-12 h-12 text-gray-600 transition-all duration-300 ${isDragging ? 'animate-bounce text-gray-700' : ''}`}
                    fill="none"
                    stroke="currentColor"
                    viewBox="0 0 24 24"
                  >
                    <path
                      strokeLinecap="round"
                      strokeLinejoin="round"
                      strokeWidth={2}
                      d="M7 16a4 4 0 01-.88-7.903A5 5 0 1115.9 6L16 6a5 5 0 011 9.9M15 13l-3-3m0 0l-3 3m3-3v12"
                    />
                  </svg>
                )}
              </div>
              
              <div>
                {selectedFiles.length > 0 ? (
                  <motion.div 
                    initial={{ opacity: 0, scale: 0.8 }}
                    animate={{ opacity: 1, scale: 1 }}
                    transition={{ duration: 0.3 }}
                  >
                    <p className="text-lg font-medium mb-2 text-green-700">
                      {selectedFiles.map(file => file.name).join(', ')}
                    </p>
                    <p className="text-sm text-black">
                      Ready to upload
                    </p>
                  </motion.div>
                ) : (
                  <div>
                    <p className="text-lg font-medium mb-2 text-black transition-all duration-200">
                      Drop your files here
                    </p>
                    <p className="text-black">
                      or click to browse
                    </p>
                  </div>
                )}
              </div>
              
              <input
                type="file"
                onChange={handleFileSelect}
                className="hidden"
                id="fileInput"
                accept=".csv,.xlsx,.xls,.json,.txt"
                multiple
              />
              
              {!selectedFiles.length && (
                <label
                  htmlFor="fileInput"
                  className="inline-block px-6 py-3 bg-gray-300 text-black rounded-lg font-medium cursor-pointer hover:bg-gray-400 transition-all duration-200 transform hover:scale-105 active:scale-95 shadow-md hover:shadow-lg"
                >
                  Select Files
                </label>
              )}

              {selectedFiles.length > 0 && (
                <motion.div 
                  initial={{ opacity: 0, y: 10 }}
                  animate={{ opacity: 1, y: 0 }}
                  transition={{ duration: 0.3 }}
                  className="flex gap-2 justify-center"
                >
                  <label
                    htmlFor="fileInput"
                    className="px-4 py-2 bg-gray-300 text-black rounded-lg font-medium cursor-pointer hover:bg-gray-400 transition-all duration-200 text-sm transform hover:scale-105 active:scale-95 shadow-sm hover:shadow-md"
                  >
                    Change Files
                  </label>
                  <button
                    onClick={() => {
                      setSelectedFiles([]);
                      setIsUploadComplete(false);
                      setUploadedBlobId(null);
                      setUploadError('');
                      setUploadProgress(0);
                    }}
                    className="px-4 py-2 bg-red-100 text-red-700 rounded-lg font-medium hover:bg-red-200 transition-all duration-200 text-sm transform hover:scale-105 active:scale-95 shadow-sm hover:shadow-md"
                  >
                    Remove All
                  </button>
                </motion.div>
              )}
            </div>
          </motion.div>

          {/* File Information */}
          {selectedFiles.length > 0 && (
            <motion.div 
              initial={{ opacity: 0, y: 20 }}
              animate={{ opacity: 1, y: 0 }}
              transition={{ duration: 0.4, ease: "easeOut" }}
              className="mt-6 bg-gray-200 p-6 rounded-2xl border border-gray-300 transition-all duration-300 shadow-md hover:shadow-lg"
            >
              <h3 className="font-semibold text-lg mb-4 text-black transform transition-all duration-200">File Details</h3>
              <div className="grid grid-cols-1 md:grid-cols-3 gap-4">
                <div className="text-center p-4 bg-gray-300 rounded-lg transition-all duration-200">
                  <p className="text-sm text-black">Name</p>
                  <p className="font-medium text-black truncate">{selectedFiles[0].name}</p>
                </div>
                <div className="text-center p-4 bg-gray-300 rounded-lg transition-all duration-200">
                  <p className="text-sm text-black">Size</p>
                  <p className="font-medium text-black">{formatFileSize(selectedFiles[0].size)}</p>
                </div>
                <div className="text-center p-4 bg-gray-300 rounded-lg transition-all duration-200">
                  <p className="text-sm text-black">Type</p>
                  <p className="font-medium text-black truncate overflow-hidden whitespace-nowrap max-w-full" style={{display: 'block'}}>{selectedFiles[0].type || 'Unknown'}</p>
                </div>
              </div>
            </motion.div>
          )}

          {/* Analysis Goal Input */}
          {selectedFiles.length > 0 && (
            <motion.div 
              initial={{ opacity: 0, y: 20 }}
              animate={{ opacity: 1, y: 0 }}
              transition={{ duration: 0.4, ease: "easeOut" }}
              className="mt-6 bg-gray-200 p-6 rounded-2xl border border-gray-300 transition-all duration-300 shadow-md hover:shadow-lg"
            >
              <h3 className="font-semibold text-lg mb-4 text-black transform transition-all duration-200">Analysis Settings</h3>
              <div className="space-y-4">
                <div>
                  <label className="block text-sm font-medium text-black mb-2">
                    Analysis Goal
                  </label>
                  <textarea
                    value={analysisGoal}
                    onChange={(e) => setAnalysisGoal(e.target.value)}
                    placeholder="Enter your analysis goals (e.g., 'Find patterns in sales data', 'Predict customer behavior', 'Identify anomalies')"
                    rows={3}
                    className="w-full px-4 py-3 bg-white border border-gray-300 rounded-lg focus:outline-none focus:ring-2 focus:ring-gray-500 focus:border-transparent transition-all duration-300 text-black placeholder-gray-500 resize-none"
                  />
                </div>
                
                {analysisError && (
                  <motion.div 
                    initial={{ opacity: 0, scale: 0.8 }}
                    animate={{ opacity: 1, scale: 1 }}
                    className="p-3 bg-red-50 border border-red-200 rounded-lg"
                  >
                    <p className="text-red-700 text-sm">{analysisError}</p>
                  </motion.div>
                )}
                
                <button
                  onClick={handleUploadAndAnalyze}
                  disabled={!analysisGoal.trim() || isUploading || isAnalyzing}
                  className={`w-full py-3 rounded-lg font-medium transition-all duration-200 transform hover:scale-105 active:scale-95 shadow-lg hover:shadow-xl ${
                    analysisGoal.trim() && !isUploading && !isAnalyzing
                      ? 'bg-gray-600 text-white hover:bg-gray-700 hover:-translate-y-1'
                      : 'bg-gray-300 text-gray-500 cursor-not-allowed scale-100'
                  }`}
                >
                  {isUploading ? (
                    <div className="flex items-center justify-center gap-2">
                      <svg className="animate-spin h-4 w-4" fill="none" viewBox="0 0 24 24">
                        <circle className="opacity-25" cx="12" cy="12" r="10" stroke="currentColor" strokeWidth="4"></circle>
                        <path className="opacity-75" fill="currentColor" d="M4 12a8 8 0 018-8V0C5.373 0 0 5.373 0 12h4zm2 5.291A7.962 7.962 0 014 12H0c0 3.042 1.135 5.824 3 7.938l3-2.647z"></path>
                      </svg>
                      Uploading...
                    </div>
                  ) : isAnalyzing ? (
                    <div className="flex items-center justify-center gap-2">
                      <svg className="animate-spin h-4 w-4" fill="none" viewBox="0 0 24 24">
                        <circle className="opacity-25" cx="12" cy="12" r="10" stroke="currentColor" strokeWidth="4"></circle>
                        <path className="opacity-75" fill="currentColor" d="M4 12a8 8 0 018-8V0C5.373 0 0 5.373 0 12h4zm2 5.291A7.962 7.962 0 014 12H0c0 3.042 1.135 5.824 3 7.938l3-2.647z"></path>
                      </svg>
                      Analyzing...
                    </div>
                  ) : (
                    'Upload & Analyze Data'
                  )}
                </button>
              </div>
            </motion.div>
          )}

          {/* Upload Progress */}
          {isUploading && (
            <motion.div 
              initial={{ opacity: 0, scale: 0.9 }}
              animate={{ opacity: 1, scale: 1 }}
              transition={{ duration: 0.3 }}
              className="mt-6 bg-gray-200 p-6 rounded-2xl border border-gray-300 shadow-lg"
            >
              <div className="flex items-center justify-between mb-2">
                <span className="text-sm font-medium text-black">Uploading...</span>
                <span className="text-sm text-black animate-pulse">{uploadProgress}%</span>
              </div>
              <div className="w-full bg-gray-300 rounded-full h-2 overflow-hidden">
                <motion.div 
                  initial={{ width: 0 }}
                  animate={{ width: `${uploadProgress}%` }}
                  transition={{ duration: 0.3 }}
                  className="bg-gray-600 h-2 rounded-full animate-pulse"
                ></motion.div>
              </div>
            </motion.div>
          )}

          {/* Error Message */}
          {uploadError && (
            <motion.div 
              initial={{ opacity: 0, scale: 0.8 }}
              animate={{ opacity: 1, scale: 1 }}
              transition={{ duration: 0.4, ease: "easeOut" }}
              className="mt-6 bg-red-50 p-6 rounded-2xl border border-red-200 shadow-lg"
            >
              <div className="flex items-center justify-between">
                <div className="flex items-center">
                  <svg className="w-6 h-6 text-red-500 mr-2" fill="none" stroke="currentColor" viewBox="0 0 24 24">
                    <path strokeLinecap="round" strokeLinejoin="round" strokeWidth={2} d="M12 8v4m0 4h.01M21 12a9 9 0 11-18 0 9 9 0 0118 0z" />
                  </svg>
                  <span className="text-red-700 font-medium">{uploadError}</span>
                </div>
                <button
                  onClick={() => setUploadError('')}
                  className="text-red-500 hover:text-red-700 ml-2"
                >
                  ×
                </button>
              </div>
            </motion.div>
          )}

          {/* Success Message */}
          {isUploadComplete && uploadedBlobId && (
            <motion.div 
              initial={{ opacity: 0, scale: 0.8 }}
              animate={{ opacity: 1, scale: 1 }}
              transition={{ duration: 0.4, ease: "easeOut" }}
              className="mt-6 bg-green-50 p-4 rounded-2xl border border-green-200 shadow-lg"
            >
              <div className="text-center">
                <div className="flex items-center justify-center">
                  <svg className="w-6 h-6 text-green-500 mr-2" fill="none" stroke="currentColor" viewBox="0 0 24 24">
                    <path strokeLinecap="round" strokeLinejoin="round" strokeWidth={2} d="M9 12l2 2 4-4m6 2a9 9 0 11-18 0 9 9 0 0118 0z" />
                  </svg>
                  <span className="text-green-700 font-medium">Upload completed successfully!</span>
                </div>
              </div>
            </motion.div>
          )}
        </div>
      </motion.main>

      {/* Analysis Loading Modal */}
      <AnimatePresence>
        {showAnalysisModal && (
          <motion.div
            initial={{ opacity: 0 }}
            animate={{ opacity: 1 }}
            exit={{ opacity: 0 }}
            className="fixed inset-0 bg-black bg-opacity-50 flex items-center justify-center z-50 p-4"
            onClick={() => !isAnalyzing && setShowAnalysisModal(false)}
          >
            <motion.div
              initial={{ scale: 0.9, opacity: 0 }}
              animate={{ scale: 1, opacity: 1 }}
              exit={{ scale: 0.9, opacity: 0 }}
              className="bg-white rounded-2xl max-w-6xl w-full max-h-[90vh] overflow-hidden shadow-xl"
              onClick={(e) => e.stopPropagation()}
            >
              {/* Modal Header */}
              <div className="p-6 border-b border-gray-200 bg-gray-50">
                <h3 className="text-lg font-semibold text-black text-center">
                  {isAnalyzing ? 'Analyzing Your Data' : analysisResults ? 'Analysis Complete!' : 'Analysis Failed'}
                </h3>
              </div>

              {/* Modal Content */}
              <div className="bg-white text-center">
                {isAnalyzing ? (
                  <div className="p-8 space-y-6">
                    {/* Rotating Sandglass Animation */}
                    <div className="flex justify-center">
                      <motion.div
                        animate={{ rotate: 360 }}
                        transition={{ duration: 2, repeat: Infinity, ease: "linear" }}
                        className="w-16 h-16"
                      >
                        <svg 
                          className="w-full h-full text-gray-600" 
                          fill="currentColor" 
                          viewBox="0 0 24 24"
                        >
                          <path d="M6 2V8H6.01L6 8.01L10.5 12L6 15.99L6.01 16H6V22H18V16H17.99L18 15.99L13.5 12L18 8.01L17.99 8H18V2H6ZM16 4V6.5L12 10.5L8 6.5V4H16ZM8 17.5L12 13.5L16 17.5V20H8V17.5Z"/>
                        </svg>
                      </motion.div>
                    </div>
                    
                    {/* Progress Text */}
                    <div className="space-y-2">
                      <p className="text-gray-700 font-medium">
                        {analysisStep || 'Preparing analysis...'}
                      </p>
                      <div className="flex justify-center">
                        <div className="flex space-x-1">
                          <motion.div 
                            animate={{ scale: [1, 1.2, 1] }}
                            transition={{ duration: 1, repeat: Infinity, delay: 0 }}
                            className="w-2 h-2 bg-gray-600 rounded-full"
                          />
                          <motion.div 
                            animate={{ scale: [1, 1.2, 1] }}
                            transition={{ duration: 1, repeat: Infinity, delay: 0.2 }}
                            className="w-2 h-2 bg-gray-600 rounded-full"
                          />
                          <motion.div 
                            animate={{ scale: [1, 1.2, 1] }}
                            transition={{ duration: 1, repeat: Infinity, delay: 0.4 }}
                            className="w-2 h-2 bg-gray-600 rounded-full"
                          />
                        </div>
                      </div>
                    </div>
                  </div>
                ) : analysisResults ? (
                  <div className="max-h-[70vh] overflow-y-auto text-left p-6">
                    {/* Analysis Results Content */}
                    <div className="space-y-8">
                      
                      {/* Header */}
                      <div className="text-center border-b pb-4">
                        <h2 className="text-2xl font-bold text-gray-800 mb-2">📊 Exploratory Data Analysis</h2>
                        <p className="text-gray-600">Comprehensive analysis results for your dataset</p>
                        <div className="mt-2 text-sm text-gray-500">
                          Goal: {analysisGoal}
                        </div>
                      </div>

                      {/* EDA Visualizations */}
                      {analysisResults.eda?.analysis?.visualizations && (
                        <div className="space-y-6">
                          <h3 className="text-xl font-semibold text-gray-800 border-b pb-2">📈 Data Visualizations</h3>
                          <div className="grid grid-cols-1 xl:grid-cols-2 gap-6">
                            {analysisResults.eda.analysis.visualizations.map((chart, index) => (
                              <div key={index} className="bg-gray-50 p-4 rounded-lg border">
                                <div className="mb-3">
                                  <h4 className="font-medium text-gray-800">{chart.title}</h4>
                                  <p className="text-sm text-gray-600">{chart.description}</p>
                                  <div className="flex gap-2 mt-2">
                                    <span className="px-2 py-1 bg-blue-100 text-blue-800 text-xs rounded">
                                      {chart.category}
                                    </span>
                                    <span className="px-2 py-1 bg-green-100 text-green-800 text-xs rounded">
                                      {chart.chart_type}
                                    </span>
                                  </div>
                                </div>
                                
                                {chart.chart_json && Plot && (
                                  <div className="chart-container bg-white rounded border" style={{ width: '100%', height: '400px' }}>
                                    <Plot
                                      data={JSON.parse(chart.chart_json).data}
                                      layout={{
                                        ...JSON.parse(chart.chart_json).layout,
                                        width: undefined,
                                        height: undefined,
                                        autosize: true,
                                        margin: { l: 60, r: 40, t: 40, b: 60 },
                                        font: { size: 12 }
                                      }}
                                      config={{ 
                                        displayModeBar: true,
                                        responsive: true,
                                        displaylogo: false,
                                        modeBarButtonsToRemove: ['pan2d', 'lasso2d', 'select2d']
                                      }}
                                      style={{ width: '100%', height: '100%' }}
                                      useResizeHandler={true}
                                    />
                                  </div>
                                )}
                              </div>
                            ))}
                          </div>
                        </div>
                      )}

                      {/* AI Insights */}
                      {analysisResults.eda?.analysis?.insights && (
                        <div className="space-y-4">
                          <h3 className="text-xl font-semibold text-gray-800 border-b pb-2">🧠 AI Insights</h3>
                          <div className="bg-blue-50 p-4 rounded-lg border border-blue-200">
                            <div className="space-y-3">
                              {Object.values(analysisResults.eda.analysis.insights.ai_insights || {}).map((category, idx) => (
                                <div key={idx} className="bg-white p-3 rounded border">
                                  <h4 className="font-medium text-blue-900 mb-2">Key Findings #{idx + 1}</h4>
                                  {category.insights && Array.isArray(category.insights) && (
                                    <ul className="list-disc list-inside text-sm text-gray-700 space-y-1">
                                      {category.insights.slice(0, 3).map((insight, insightIdx) => (
                                        <li key={insightIdx}>{typeof insight === 'string' ? insight : JSON.stringify(insight)}</li>
                                      ))}
                                    </ul>
                                  )}
                                </div>
                              ))}
                            </div>
                          </div>
                        </div>
                      )}

                      {/* Machine Learning Results */}
                      {analysisResults.ml?.results?.analyses && (
                        <div className="space-y-6">
                          <h3 className="text-xl font-semibold text-gray-800 border-b pb-2">🤖 Machine Learning Analysis</h3>
                          
                          {/* TEE Attestation */}
                          {analysisResults.ml.results.tee_attestation && (
                            <div className="bg-green-50 p-4 rounded-lg border border-green-200">
                              <h4 className="font-medium text-green-900 mb-2 flex items-center gap-2">
                                🔐 TEE Attestation
                                {analysisResults.ml.results.tee_attestation.tee_attested ? (
                                  <span className="text-xs bg-green-100 text-green-800 px-2 py-1 rounded">Verified</span>
                                ) : (
                                  <span className="text-xs bg-yellow-100 text-yellow-800 px-2 py-1 rounded">Unavailable</span>
                                )}
                              </h4>
                              <p className="text-sm text-green-700">
                                {analysisResults.ml.results.tee_attestation.tee_attested 
                                  ? "Analysis executed and signed in a Trusted Execution Environment"
                                  : `TEE attestation failed: ${analysisResults.ml.results.tee_attestation.error}`
                                }
                              </p>
                            </div>
                          )}

                          {/* ML Analysis Results */}
                          <div className="grid grid-cols-1 xl:grid-cols-2 gap-6">
                            {analysisResults.ml.results.analyses.map((analysis, idx) => (
                              <div key={idx} className="bg-gray-50 p-4 rounded-lg border">
                                <h4 className="font-medium text-gray-800 mb-2">
                                  {analysis.algorithm} - {analysis.analysis_type}
                                </h4>
                                
                                {analysis.insights && (
                                  <div className="mb-3">
                                    <p className="text-sm font-medium text-gray-700 mb-1">Insights:</p>
                                    <ul className="list-disc list-inside text-sm text-gray-600 space-y-1">
                                      {analysis.insights.slice(0, 3).map((insight, insightIdx) => (
                                        <li key={insightIdx}>{insight}</li>
                                      ))}
                                    </ul>
                                  </div>
                                )}

                                {analysis.graphs && analysis.graphs.length > 0 && (
                                  <div className="space-y-3">
                                    {analysis.graphs.filter(graph => !graph.title?.toLowerCase().includes('solution distribution')).slice(0, 1).map((graph, graphIdx) => (
                                      <div key={graphIdx} className="bg-white p-2 rounded border">
                                        <p className="text-xs font-medium text-gray-700 mb-2">{graph.title}</p>
                                        {graph.data && Plot && (
                                          <div style={{ width: '100%', height: '300px' }}>
                                            <Plot
                                              data={JSON.parse(graph.data).data}
                                              layout={{
                                                ...JSON.parse(graph.data).layout,
                                                width: undefined,
                                                height: undefined,
                                                autosize: true,
                                                margin: { l: 50, r: 30, t: 30, b: 40 },
                                                font: { size: 11 }
                                              }}
                                              config={{ 
                                                displayModeBar: true,
                                                responsive: true,
                                                displaylogo: false,
                                                modeBarButtonsToRemove: ['pan2d', 'lasso2d', 'select2d']
                                              }}
                                              style={{ width: '100%', height: '100%' }}
                                              useResizeHandler={true}
                                            />
                                          </div>
                                        )}
                                      </div>
                                    ))}
                                  </div>
                                )}
                              </div>
                            ))}
                          </div>
                        </div>
                      )}

                      {/* Pipeline Summary */}
                      <div className="bg-gray-50 p-4 rounded-lg border">
                        <h3 className="text-lg font-semibold text-gray-800 mb-3">📋 Analysis Pipeline Summary</h3>
                        <div className="grid grid-cols-2 md:grid-cols-4 gap-3">
                          <div className="text-center p-3 bg-white rounded border">
                            <div className="text-lg font-bold text-green-600">
                              {analysisResults.etl ? '✓' : '✗'}
                            </div>
                            <div className="text-xs text-gray-600">ETL Processing</div>
                          </div>
                          <div className="text-center p-3 bg-white rounded border">
                            <div className="text-lg font-bold text-green-600">
                              {analysisResults.preprocessing ? '✓' : '✗'}
                            </div>
                            <div className="text-xs text-gray-600">Preprocessing</div>
                          </div>
                          <div className="text-center p-3 bg-white rounded border">
                            <div className="text-lg font-bold text-green-600">
                              {analysisResults.eda ? '✓' : '✗'}
                            </div>
                            <div className="text-xs text-gray-600">EDA Analysis</div>
                          </div>
                          <div className="text-center p-3 bg-white rounded border">
                            <div className="text-lg font-bold text-green-600">
                              {analysisResults.ml ? '✓' : '✗'}
                            </div>
                            <div className="text-xs text-gray-600">ML Analysis</div>
                          </div>
                        </div>
                      </div>
                    </div>
                  </div>
                ) : (
                  <div className="p-8 space-y-4">
                    {/* Error Icon */}
                    <div className="flex justify-center">
                      <div className="w-16 h-16 bg-red-100 rounded-full flex items-center justify-center">
                        <svg className="w-8 h-8 text-red-500" fill="none" stroke="currentColor" viewBox="0 0 24 24">
                          <path strokeLinecap="round" strokeLinejoin="round" strokeWidth={2} d="M12 8v4m0 4h.01M21 12a9 9 0 11-18 0 9 9 0 0118 0z" />
                        </svg>
                      </div>
                    </div>
                    
                    <div>
                      <p className="text-red-700 font-medium mb-2">Analysis Failed</p>
                      <p className="text-sm text-gray-600">{analysisError}</p>
                    </div>
                    
                    <div className="flex gap-3 justify-center mt-6">
                      <button
                        onClick={() => setShowAnalysisModal(false)}
                        className="px-4 py-2 bg-gray-200 text-black rounded-lg hover:bg-gray-300 transition-all duration-200"
                      >
                        Close
                      </button>
                      <button
                        onClick={() => {
                          setAnalysisError('');
                          handleAnalyzeData();
                        }}
                        className="px-4 py-2 bg-gray-600 text-white rounded-lg hover:bg-gray-700 transition-all duration-200"
                      >
                        Retry
                      </button>
                    </div>
                  </div>
                )}
              </div>

              {/* Modal Footer */}
              {!isAnalyzing && analysisResults && (
                <div className="p-6 border-t border-gray-200 bg-gray-50 text-center space-x-3">
                  <button
                    onClick={() => {
                      setShowAnalysisModal(false);
                      // Reset form
                      setSelectedFiles([]);
                      setIsUploadComplete(false);
                      setUploadedBlobId(null);
                      setAnalysisGoal('');
                      setUploadProgress(0);
                      setAnalysisResults(null);
                    }}
                    className="px-6 py-2 bg-gray-600 text-white rounded-lg hover:bg-gray-700 transition-all duration-200 transform hover:scale-105 active:scale-95 shadow-md hover:shadow-lg"
                  >
                    Complete Analysis
                  </button>
                  <button
                    onClick={() => {
                      const dataStr = JSON.stringify(analysisResults, null, 2);
                      const dataBlob = new Blob([dataStr], {type: 'application/json'});
                      const url = URL.createObjectURL(dataBlob);
                      const link = document.createElement('a');
                      link.href = url;
                      link.download = `analysis-results-${new Date().toISOString().split('T')[0]}.json`;
                      link.click();
                      URL.revokeObjectURL(url);
                    }}
                    className="px-6 py-2 bg-blue-600 text-white rounded-lg hover:bg-blue-700 transition-all duration-200 transform hover:scale-105 active:scale-95 shadow-md hover:shadow-lg"
                  >
                    Download Results
                  </button>
                </div>
              )}
            </motion.div>
          </motion.div>
        )}
      </AnimatePresence>
    </div>
  );
}<|MERGE_RESOLUTION|>--- conflicted
+++ resolved
@@ -2,14 +2,11 @@
 import { useState } from "react";
 import { motion, AnimatePresence } from "framer-motion";
 import { uploadFile } from "../utils/writeToWalrus";
-<<<<<<< HEAD
+import WalletConnect from '../components/WalletConnect';
 import dynamic from 'next/dynamic';
 
 // Dynamically import Plotly to avoid SSR issues
 const Plot = dynamic(() => import('react-plotly.js'), { ssr: false });
-=======
-import WalletConnect from '../components/WalletConnect';
->>>>>>> c73fe98a
 
 export default function Upload() {
   const [selectedFiles, setSelectedFiles] = useState([]);
