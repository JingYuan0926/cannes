import Link from "next/link";
import { useState } from "react";
import { motion, AnimatePresence } from "framer-motion";
import { uploadFile } from "../utils/writeToWalrus";
<<<<<<< HEAD
import { getUserEncryptionKey, createEncryptedFile, uint8ArrayToBase64 } from "../utils/encryption";
import WalletConnect from '../components/WalletConnect';
=======
import WalletConnect from '../components/WalletConnect';
import dynamic from 'next/dynamic';

// Dynamically import Plotly to avoid SSR issues
const Plot = dynamic(() => import('react-plotly.js'), { ssr: false });
>>>>>>> ed9c47a9

export default function Upload() {
  const [selectedFiles, setSelectedFiles] = useState([]);
  const [isDragging, setIsDragging] = useState(false);
  const [uploadProgress, setUploadProgress] = useState(0);
  const [isUploading, setIsUploading] = useState(false);
  const [isUploadComplete, setIsUploadComplete] = useState(false);
  const [uploadedBlobId, setUploadedBlobId] = useState(null);
  const [uploadError, setUploadError] = useState('');
  
  // Analysis functionality
  const [analysisGoal, setAnalysisGoal] = useState('');
  const [isAnalyzing, setIsAnalyzing] = useState(false);
  const [analysisStep, setAnalysisStep] = useState('');
  const [analysisResults, setAnalysisResults] = useState(null);
  const [analysisError, setAnalysisError] = useState('');
  const [showAnalysisModal, setShowAnalysisModal] = useState(false);
  const [serviceStatus, setServiceStatus] = useState({});
  const [originalFileForAnalysis, setOriginalFileForAnalysis] = useState(null);

  const handleFileSelect = (event) => {
    const files = Array.from(event.target.files);
    if (files.length > 0) {
      setSelectedFiles(files);
      setIsUploadComplete(false);
      setUploadedBlobId(null);
      setUploadError('');
      setUploadProgress(0);
      setOriginalFileForAnalysis(null); // Clear previous file
    }
  };

  const handleDragOver = (event) => {
    event.preventDefault();
    setIsDragging(true);
  };

  const handleDragLeave = (event) => {
    event.preventDefault();
    setIsDragging(false);
  };

  const handleDrop = (event) => {
    event.preventDefault();
    setIsDragging(false);
    const files = Array.from(event.dataTransfer.files);
    if (files.length > 0) {
      setSelectedFiles(files);
      setIsUploadComplete(false);
      setUploadedBlobId(null);
      setUploadError('');
      setUploadProgress(0);
      setOriginalFileForAnalysis(null); // Clear previous file
    }
  };

  const handleUpload = async () => {
    if (!selectedFiles.length) return;
    setIsUploading(true);
    setUploadProgress(0);
    setIsUploadComplete(false);
    setUploadError('');
    setUploadedBlobId(null);
    let completed = 0;
    try {
      // Get user's encryption key
      const encryptionKey = await getUserEncryptionKey();
      
      for (const file of selectedFiles) {
        // Simulate upload progress for UI feedback
        const progressInterval = setInterval(() => {
          setUploadProgress(prev => {
            if (prev >= 90) {
              clearInterval(progressInterval);
              return 90;
            }
            return prev + 15;
          });
        }, 100);
        
        // Encrypt the file before upload
        const { encryptedFile, iv, metadata } = await createEncryptedFile(file, encryptionKey);
        
        // Upload encrypted file to Walrus
        const result = await uploadFile(encryptedFile, {
          epochs: 1,
          deletable: true
        });
        
        clearInterval(progressInterval);
        setUploadProgress(100);
        
        // Store file metadata in localStorage for view.js (including encryption info)
        const fileMetadata = {
          id: Date.now() + Math.random(),
          name: file.name, // Store original name
          size: formatFileSize(file.size), // Store original size
          type: file.type || 'Unknown', // Store original type
          blobId: result.blobId,
          timestamp: new Date().toISOString(),
          isActive: true,
          originalSize: file.size,
          // Encryption metadata
          isEncrypted: true,
          encryptionIV: uint8ArrayToBase64(iv), // Store IV as base64
          encryptionMetadata: metadata, // Store original file metadata
        };
        
        const existingFiles = JSON.parse(localStorage.getItem('walrusFiles') || '[]');
        const updatedFiles = [fileMetadata, ...existingFiles];
        localStorage.setItem('walrusFiles', JSON.stringify(updatedFiles));
        setUploadedBlobId(result.blobId);
        completed++;
      }
      setIsUploadComplete(true);
      setIsUploading(false);
      setUploadProgress(0);
      setSelectedFiles([]);
    } catch (error) {
      console.error('Upload failed:', error);
      setUploadError(error.message || 'Upload failed. Please try again.');
      setIsUploading(false);
      setUploadProgress(0);
    }
  };

  const formatFileSize = (bytes) => {
    if (bytes === 0) return '0 Bytes';
    const k = 1024;
    const sizes = ['Bytes', 'KB', 'MB', 'GB'];
    const i = Math.floor(Math.log(bytes) / Math.log(k));
    return parseFloat((bytes / Math.pow(k, i)).toFixed(2)) + ' ' + sizes[i];
  };

  // Improved fetch with timeout and better error handling (from analyze.js)
  const fetchWithTimeout = async (url, options = {}, timeout = 30000) => {
    const controller = new AbortController();
    const timeoutId = setTimeout(() => controller.abort(), timeout);
    
    try {
      const response = await fetch(url, {
        ...options,
        signal: controller.signal
      });
      clearTimeout(timeoutId);
      
      if (!response.ok) {
        throw new Error(`HTTP ${response.status}: ${response.statusText}`);
      }
      
      return response;
    } catch (error) {
      clearTimeout(timeoutId);
      if (error.name === 'AbortError') {
        throw new Error('Request timed out');
      }
      throw error;
    }
  };

  // Check individual service health
  const checkServiceHealth = async (serviceName, url) => {
    try {
      const response = await fetch(url, {
        method: 'GET',
        timeout: 5000
      });
      const data = await response.json();
      return { healthy: true, status: data.status };
    } catch (err) {
      return { healthy: false, error: err.message };
    }
  };

  // Retry mechanism for failed requests (from analyze.js)
  const fetchWithRetry = async (url, options = {}, timeout = 30000, maxRetries = 2) => {
    let lastError;
    
    for (let attempt = 1; attempt <= maxRetries + 1; attempt++) {
      try {
        if (attempt > 1) {
          console.log(`Retry attempt ${attempt - 1}/${maxRetries} for ${url}`);
          // Wait before retry (exponential backoff)
          await new Promise(resolve => setTimeout(resolve, Math.pow(2, attempt - 1) * 1000));
        }
        
        return await fetchWithTimeout(url, options, timeout);
      } catch (error) {
        lastError = error;
        console.log(`Attempt ${attempt} failed: ${error.message}`);
        
        // If connection was reset or empty response, check service health
        if (error.message.includes('Failed to fetch') || error.message.includes('ERR_CONNECTION_RESET') || error.message.includes('ERR_EMPTY_RESPONSE')) {
          console.log(`Connection issue detected, checking service health...`);
          const serviceUrl = url.replace(/\/[^\/]*$/, ''); // Remove endpoint path
          const healthCheck = await checkServiceHealth('service', serviceUrl);
          
          if (!healthCheck.healthy) {
            console.log(`Service appears to be down: ${healthCheck.error}`);
            // Add longer wait for service recovery
            if (attempt < maxRetries + 1) {
              console.log(`Waiting 5 seconds for service recovery...`);
              await new Promise(resolve => setTimeout(resolve, 5000));
            }
          }
        }
        
        if (attempt === maxRetries + 1) {
          throw lastError;
        }
      }
    }
    
    throw lastError;
  };

  // Get helpful error message and recovery suggestions (from analyze.js)
  const getErrorMessage = (error, step) => {
    const baseMessage = error.message || 'Unknown error occurred';
    
    if (baseMessage.includes('Failed to fetch') || baseMessage.includes('ERR_CONNECTION_RESET') || baseMessage.includes('ERR_EMPTY_RESPONSE')) {
      return {
        message: `${step} service connection failed`,
        details: `The ${step.toLowerCase()} service appears to be temporarily unavailable. This can happen when processing large datasets.`,
        suggestions: [
          'Try with a smaller dataset first',
          'Wait a moment and try again',
          'Check if all Docker services are running',
          'Consider restarting the services if the problem persists'
        ]
      };
    }
    
    if (baseMessage.includes('timeout') || baseMessage.includes('Request timed out')) {
      return {
        message: `${step} service timed out`,
        details: `The ${step.toLowerCase()} service is taking too long to process your data.`,
        suggestions: [
          'Try with a smaller dataset',
          'The service may be processing a large dataset - please wait',
          'Consider increasing timeout settings'
        ]
      };
    }
    
    return {
      message: `${step} failed: ${baseMessage}`,
      details: 'An unexpected error occurred during processing.',
      suggestions: [
        'Try again with the same data',
        'Check the debug logs for more details',
        'Verify your data format is correct'
      ]
    };
  };

  // Check service health
  const checkServices = async () => {
    const services = {
      etl: 'http://localhost:3030',
      preprocessing: 'http://localhost:3031', 
      eda: 'http://localhost:3035',
      analysis: 'http://localhost:3040'
    };

    const status = {};
    for (const [name, url] of Object.entries(services)) {
      try {
        const response = await fetch(url, {
          method: 'GET',
          timeout: 5000
        });
        const data = await response.json();
        status[name] = { healthy: true, status: data.status };
      } catch (err) {
        status[name] = { healthy: false, error: err.message };
      }
    }
    setServiceStatus(status);
    return status;
  };

  // Analysis pipeline function (improved version from analyze.js)
  const runAnalysisPipeline = async (actualFile, goal) => {
    try {
      setAnalysisStep('Checking services...');
      const services = await checkServices();
      
      // Check if all services are healthy
      const unhealthyServices = Object.entries(services).filter(([name, status]) => !status.healthy);
      if (unhealthyServices.length > 0) {
        throw new Error(`Services not available: ${unhealthyServices.map(([name]) => name).join(', ')}`);
      }

      // Create FormData for file upload (EXACTLY like analyze.js)
      const formData = new FormData();
      formData.append('file', actualFile);
      formData.append('goal', goal || 'data analysis');

      // Step 1: ETL Service (File Upload - EXACTLY like analyze.js)
      setAnalysisStep('Processing data...');
      console.log('Step 1: ETL Processing...');
      
      const etlResponse = await fetchWithRetry('http://localhost:3030/analyze', {
        method: 'POST',
        body: formData  // Use FormData with actual file like analyze.js
      }, 30000);
      
      const etlData = await etlResponse.json();
      console.log(`ETL Success: Data processed with ${etlData.processed_data ? etlData.processed_data.length : 'unknown'} rows`);

      // Step 2: Preprocessing Service
      setAnalysisStep('Preprocessing data...');
      console.log('Step 2: Preprocessing...');
      
      const preprocessResponse = await fetchWithRetry('http://localhost:3031/preprocess', {
        method: 'POST',
        headers: { 'Content-Type': 'application/json' },
        body: JSON.stringify({
          data: etlData.processed_data || etlData.data,
          goal: goal || 'machine learning preparation'
        })
      }, 30000);

      const preprocessData = await preprocessResponse.json();
      console.log(`Step 2 Success: Preprocessed ${preprocessData.processed_shape ? preprocessData.processed_shape[0] : 'unknown'} rows`);

      // Step 3: EDA Service
      setAnalysisStep('Generating visualizations...');
      console.log('Step 3: EDA Analysis...');
      
      const edaResponse = await fetchWithRetry('http://localhost:3035/analyze', {
        method: 'POST',
        headers: { 'Content-Type': 'application/json' },
        body: JSON.stringify({
          data: preprocessData.processed_data || preprocessData.data,
          prompt: goal || 'Comprehensive data analysis'
        })
      }, 45000); // Longer timeout for EDA

      const edaData = await edaResponse.json();
      console.log(`Step 3 Success: Generated ${edaData.analysis && edaData.analysis.visualizations ? edaData.analysis.visualizations.length : 0} visualizations`);

      // Step 4: ML Analysis Service
      setAnalysisStep('Running machine learning analysis...');
      console.log('Step 4: ML Analysis...');
      
      const mlResponse = await fetchWithRetry('http://localhost:3040/analyze', {
        method: 'POST',
        headers: { 'Content-Type': 'application/json' },
        body: JSON.stringify({
          data: preprocessData.processed_data || preprocessData.data,
          goal: goal || 'comprehensive analysis'
        })
      }, 60000); // Longer timeout for ML

      const mlData = await mlResponse.json();
      console.log('Step 4 Success: Completed ML analysis');

      // Combine all results
      const results = {
        etl: etlData,
        preprocessing: preprocessData,
        eda: edaData,
        ml: mlData,
        goal: goal,
        timestamp: new Date().toISOString()
      };
      
      console.log('=== Full Pipeline Completed Successfully! ===');
      return results;

    } catch (error) {
      const currentStepName = analysisStep.includes('Processing') ? 'ETL' :
                             analysisStep.includes('Preprocessing') ? 'Preprocessing' :
                             analysisStep.includes('visualizations') ? 'EDA' :
                             analysisStep.includes('machine learning') ? 'Analysis' : 'Unknown';
      
      const errorInfo = getErrorMessage(error, currentStepName);
      console.error(`Pipeline Error: ${errorInfo.message}`);
      console.error(`Details: ${errorInfo.details}`);
      errorInfo.suggestions.forEach(suggestion => {
        console.log(`💡 Suggestion: ${suggestion}`);
      });
      
      throw error;
    }
  };

  // Combined upload and analysis function
  const handleUploadAndAnalyze = async () => {
    if (!selectedFiles.length || !analysisGoal.trim()) return;
    
    setIsUploading(true);
    setUploadProgress(0);
    setIsUploadComplete(false);
    setUploadError('');
    setUploadedBlobId(null);
    setAnalysisError('');
    
    let completed = 0;
    let lastFileMetadata = null;
    
    // Store the original file for analysis
    setOriginalFileForAnalysis(selectedFiles[0]);
    
    try {
      // First upload the file
      for (const file of selectedFiles) {
        // Simulate upload progress for UI feedback
        const progressInterval = setInterval(() => {
          setUploadProgress(prev => {
            if (prev >= 90) {
              clearInterval(progressInterval);
              return 90;
            }
            return prev + 15;
          });
        }, 100);
        
        // Upload file to Walrus
        const result = await uploadFile(file, {
          epochs: 1,
          deletable: true
        });
        
        clearInterval(progressInterval);
        setUploadProgress(100);
        
        // Store file metadata in localStorage
        const fileMetadata = {
          id: Date.now() + Math.random(),
          name: file.name,
          size: formatFileSize(file.size),
          type: file.type || 'Unknown',
          blobId: result.blobId,
          timestamp: new Date().toISOString(),
          isActive: true,
          originalSize: file.size
        };
        
        const existingFiles = JSON.parse(localStorage.getItem('walrusFiles') || '[]');
        const updatedFiles = [fileMetadata, ...existingFiles];
        localStorage.setItem('walrusFiles', JSON.stringify(updatedFiles));
        
        setUploadedBlobId(result.blobId);
        lastFileMetadata = fileMetadata; // Store reference for analysis
        completed++;
      }
      
      setIsUploadComplete(true);
      setIsUploading(false);
      setUploadProgress(0);
      
      // Now start the analysis with the file data
      if (lastFileMetadata) {
        await handleAnalyzeDataWithFile(lastFileMetadata, selectedFiles[0]);
      }
      
    } catch (error) {
      console.error('Upload failed:', error);
      setUploadError(error.message || 'Upload failed. Please try again.');
      setIsUploading(false);
      setUploadProgress(0);
    }
  };

  // Render simplified insights (copied from analyze.js)
  const renderSimpleInsights = (insights) => {
    if (!insights || !insights.ai_insights) return null;

    const allInsights = Object.values(insights.ai_insights);
    const keyFindings = [];
    const recommendations = [];
    const actualInsights = [];

    allInsights.forEach((category, index) => {
      // Handle the nested structure: category.insights contains JSON strings
      if (category && category.insights && Array.isArray(category.insights)) {
        category.insights.forEach(insightString => {
          if (typeof insightString === 'string') {
            try {
              // Remove markdown code block formatting if present
              let cleanJson = insightString;
              if (cleanJson.includes('```json')) {
                cleanJson = cleanJson.replace(/^```json\s*/, '').replace(/\s*```$/, '').trim();
              }
              
              // Parse the JSON string
              const parsedInsight = JSON.parse(cleanJson);
              
              // Extract data from parsed object
              if (parsedInsight.insights && Array.isArray(parsedInsight.insights)) {
                actualInsights.push(...parsedInsight.insights);
              }
              
              if (parsedInsight.key_findings && Array.isArray(parsedInsight.key_findings)) {
                keyFindings.push(...parsedInsight.key_findings);
              }
              
              if (parsedInsight.recommendations && Array.isArray(parsedInsight.recommendations)) {
                recommendations.push(...parsedInsight.recommendations);
              }
            } catch (e) {
              console.warn('Could not parse insight JSON:', insightString);
            }
          }
        });
      }
    });

    // Filter and deduplicate meaningful content
    const getUniqueFiltered = (arr) => {
      const filtered = arr.filter(item => 
        item && 
        typeof item === 'string' &&
        item !== "AI analysis completed" && 
        !item.includes("Review the insights provided") &&
        item.length > 30
      );
      // Remove duplicates
      return [...new Set(filtered)];
    };

    const filteredInsights = getUniqueFiltered(actualInsights);
    const filteredFindings = getUniqueFiltered(keyFindings);
    const filteredRecommendations = getUniqueFiltered(recommendations);

    return (
      <div className="space-y-4">
        {filteredInsights.length > 0 && (
          <div className="bg-white p-4 rounded-lg border">
            <h4 className="font-medium text-blue-900 mb-3">🧠 AI Insights</h4>
            <ul className="list-disc list-inside text-sm text-gray-700 space-y-2">
              {filteredInsights.slice(0, 8).map((insight, idx) => (
                <li key={idx}>{insight}</li>
              ))}
            </ul>
          </div>
        )}

        {filteredFindings.length > 0 && (
          <div className="bg-white p-4 rounded-lg border">
            <h4 className="font-medium text-blue-900 mb-3">🔍 Key Findings</h4>
            <ul className="list-disc list-inside text-sm text-gray-700 space-y-2">
              {filteredFindings.slice(0, 6).map((finding, idx) => (
                <li key={idx}>{finding}</li>
              ))}
            </ul>
          </div>
        )}
        
        {filteredRecommendations.length > 0 && (
          <div className="bg-white p-4 rounded-lg border">
            <h4 className="font-medium text-blue-900 mb-3">💡 Recommendations</h4>
            <ul className="list-disc list-inside text-sm text-gray-700 space-y-2">
              {filteredRecommendations.slice(0, 6).map((rec, idx) => (
                <li key={idx}>{rec}</li>
              ))}
            </ul>
          </div>
        )}

        {filteredInsights.length === 0 && filteredFindings.length === 0 && filteredRecommendations.length === 0 && (
          <div className="bg-white p-4 rounded-lg border">
            <p className="text-sm text-gray-600">🤖 Analysis in progress - detailed insights will appear here once processing is complete.</p>
          </div>
        )}
      </div>
    );
  };

  // Render TEE attestation information (copied from analyze.js)
  const renderTEEAttestation = (mlData) => {
    if (!mlData || !mlData.results || !mlData.results.tee_attestation) return null;

    const attestation = mlData.results.tee_attestation;
    
    return (
      <div className="bg-green-50 p-4 rounded-lg border border-green-200 mb-6">
        <h4 className="font-medium text-green-900 mb-3 flex items-center gap-2">
          🔐 TEE Attestation
          {attestation.tee_attested ? (
            <span className="text-xs bg-green-100 text-green-800 px-2 py-1 rounded">Verified</span>
          ) : (
            <span className="text-xs bg-yellow-100 text-yellow-800 px-2 py-1 rounded">Unavailable</span>
          )}
        </h4>
        
        <div className="grid grid-cols-1 md:grid-cols-2 gap-4">
          <div>
            {attestation.tee_attested ? (
              <div className="flex items-start gap-3 text-green-700">
                <span className="text-xl">✅</span>
                <div>
                  <strong className="block mb-1">TEE Verified</strong>
                  <p className="text-sm">This analysis was executed and signed in a Trusted Execution Environment</p>
                </div>
              </div>
            ) : (
              <div className="flex items-start gap-3 text-yellow-700">
                <span className="text-xl">⚠️</span>
                <div>
                  <strong className="block mb-1">TEE Unavailable</strong>
                  <p className="text-sm">Analysis completed but TEE attestation failed: {attestation.error}</p>
                </div>
              </div>
            )}
          </div>
          
          {attestation.tee_attested && (
            <div className="space-y-2">
              <div className="bg-white p-3 rounded border">
                <div className="grid grid-cols-1 gap-2 text-xs">
                  <div className="flex justify-between">
                    <span className="font-medium text-gray-600">ROFL App ID:</span>
                    <code className="bg-gray-100 px-1 rounded text-gray-800">{attestation.rofl_app_id}</code>
                  </div>
                  <div className="flex justify-between">
                    <span className="font-medium text-gray-600">Results Hash:</span>
                    <code className="bg-gray-100 px-1 rounded text-gray-800">{attestation.results_hash?.substring(0, 16)}...</code>
                  </div>
                  <div className="flex justify-between">
                    <span className="font-medium text-gray-600">Algorithm:</span>
                    <span className="text-gray-800">{attestation.signature_algorithm}</span>
                  </div>
                  <div className="flex justify-between">
                    <span className="font-medium text-gray-600">Timestamp:</span>
                    <span className="text-gray-800">{new Date(attestation.timestamp).toLocaleString()}</span>
                  </div>
                </div>
              </div>
            </div>
          )}
        </div>
      </div>
    );
  };

  // Handle analysis with file data passed directly
  const handleAnalyzeDataWithFile = async (fileMetadata, originalFile) => {
    if (!analysisGoal.trim()) {
      setAnalysisError('Please enter an analysis goal');
      return;
    }

    setShowAnalysisModal(true);
    setIsAnalyzing(true);
    setAnalysisError('');
    setAnalysisResults(null);

    try {
      // Use the actual original file for analysis (EXACTLY like analyze.js)
      const results = await runAnalysisPipeline(originalFile, analysisGoal);
      
      // Store analysis results on Walrus (to avoid browser storage limits)
      console.log('Storing analysis results on Walrus...');
      const analysisBlob = new Blob([JSON.stringify(results, null, 2)], { type: 'application/json' });
      const analysisFile = new File([analysisBlob], `analysis-${fileMetadata.name}-${Date.now()}.json`, { type: 'application/json' });
      
      const analysisUploadResult = await uploadFile(analysisFile, {
        epochs: 1,
        deletable: true
      });

      console.log(`Analysis results stored on Walrus with ID: ${analysisUploadResult.blobId}`);

      // Store analysis metadata with the file (but not full results to save space)
      const updatedFile = {
        ...fileMetadata,
        analysisGoal: analysisGoal,
        hasAnalysis: true,
        lastAnalyzed: new Date().toISOString(),
        analysisResultsBlobId: analysisUploadResult.blobId // Reference to Walrus-stored results
      };

      // Update localStorage with analysis metadata only
      const storedFiles = JSON.parse(localStorage.getItem('walrusFiles') || '[]');
      const updatedFiles = storedFiles.map(file => 
        file.blobId === fileMetadata.blobId ? updatedFile : file
      );

      localStorage.setItem('walrusFiles', JSON.stringify(updatedFiles));
      
      // Store only metadata in localStorage (much smaller)
      const analysisReport = {
        id: Date.now() + Math.random(),
        fileName: fileMetadata.name,
        fileBlobId: fileMetadata.blobId,
        analysisGoal: analysisGoal,
        analysisResultsBlobId: analysisUploadResult.blobId, // Reference to Walrus-stored results
        timestamp: new Date().toISOString(),
        status: 'completed',
        resultSize: Math.round(analysisBlob.size / 1024) + ' KB', // Show size for reference
        isActive: true // Default to active for new reports
      };

      const existingReports = JSON.parse(localStorage.getItem('analysisReports') || '[]');
      const updatedReports = [analysisReport, ...existingReports];
      localStorage.setItem('analysisReports', JSON.stringify(updatedReports));
      
      setAnalysisResults(results);
      setAnalysisStep('Analysis complete! Results stored on Walrus.');
      
      // Keep modal open to show results instead of auto-closing
      setIsAnalyzing(false);

    } catch (error) {
      setAnalysisError(error.message);
      setIsAnalyzing(false);
    }
  };

  // Handle analysis (updated to work with uploaded file)
  const handleAnalyzeData = async () => {
    if (!analysisGoal.trim()) {
      setAnalysisError('Please enter an analysis goal');
      return;
    }

    setShowAnalysisModal(true);
    setIsAnalyzing(true);
    setAnalysisError('');
    setAnalysisResults(null);

    try {
      // Get the uploaded file data from localStorage
      const storedFiles = JSON.parse(localStorage.getItem('walrusFiles') || '[]');
      const uploadedFile = storedFiles.find(file => file.blobId === uploadedBlobId);
      
      if (!uploadedFile) {
        throw new Error('Uploaded file not found');
      }

      if (!originalFileForAnalysis) {
        throw new Error('Original file not available for re-analysis');
      }

      await handleAnalyzeDataWithFile(uploadedFile, originalFileForAnalysis);

    } catch (error) {
      setAnalysisError(error.message);
      setIsAnalyzing(false);
    }
  };

  // Animation variants
  const containerVariants = {
    hidden: { opacity: 0 },
    visible: {
      opacity: 1,
      transition: {
        staggerChildren: 0.1,
        delayChildren: 0.1,
      },
    },
  };

  const itemVariants = {
    hidden: { opacity: 0, y: 20 },
    visible: { 
      opacity: 1, 
      y: 0,
      transition: {
        duration: 0.4,
        ease: "easeOut",
      },
    },
  };

  return (
    <div className="h-screen font-montserrat bg-gradient-to-br from-blue-50 to-indigo-100 text-slate-900 transition-colors duration-300 overflow-hidden flex flex-col">
      {/* Navigation Bar */}
      <motion.nav 
        initial={{ opacity: 0, y: -20 }}
        animate={{ opacity: 1, y: 0 }}
        transition={{ duration: 0.4, ease: "easeOut" }}
        className="relative flex justify-center pt-8 pb-4 px-8 flex-shrink-0"
      >
        <div className="flex bg-white/80 backdrop-blur-sm rounded-full p-1 transition-all duration-300 shadow-lg hover:shadow-xl border border-blue-200">
          <Link href="/analyse">
            <div className="px-6 py-2 rounded-full hover:bg-blue-100 text-slate-700 font-medium text-sm transition-all duration-300 cursor-pointer transform hover:scale-105 active:scale-95">
              Analyse
            </div>
          </Link>
          <Link href="/upload">
            <div className="px-6 py-2 rounded-full bg-blue-600 text-white font-medium text-sm transition-all duration-300 cursor-pointer transform hover:scale-105 active:scale-95 shadow-md">
              Upload
            </div>
          </Link>
          <Link href="/view">
            <div className="px-6 py-2 rounded-full hover:bg-blue-100 text-slate-700 font-medium text-sm transition-all duration-300 cursor-pointer transform hover:scale-105 active:scale-95">
              View
            </div>
          </Link>
          <Link href="/subscribe">
<<<<<<< HEAD
            <div className="px-6 py-2 rounded-full hover:bg-blue-100 text-slate-700 font-medium text-sm transition-all duration-300 cursor-pointer transform hover:scale-105 active:scale-95">
=======
            <div className="px-6 py-2 rounded-full hover:bg-gray-300 text-black font-medium text-sm transition-all duration-300 cursor-pointer transform hover:scale-105 active:scale-95">
>>>>>>> ed9c47a9
              Subscribe
            </div>
          </Link>
        </div>
        <div className="absolute right-8 top-8">
          <WalletConnect />
        </div>
      </motion.nav>

      {/* Page Header */}
      <motion.div 
        initial={{ opacity: 0, y: 20 }}
        animate={{ opacity: 1, y: 0 }}
        transition={{ duration: 0.4, ease: "easeOut", delay: 0.1 }}
        className="px-8 py-4 flex-shrink-0"
      >
        <h1 className="text-3xl font-bold text-center text-slate-800 transform transition-all duration-300">Upload Your Data</h1>
        <p className="text-center text-slate-600 mt-2 transition-opacity duration-200">
          Upload your datasets to start analyzing and discovering insights
        </p>
      </motion.div>

      {/* Main Content */}
      <motion.main 
        variants={containerVariants}
        initial="hidden"
        animate="visible"
        className="flex-1 flex flex-col items-center px-8 min-h-0 overflow-y-auto justify-start pt-8"
      >
        <div className="max-w-2xl w-full">
          
          {/* File Upload Area */}
          <motion.div
            variants={itemVariants}
            className={`border-2 rounded-2xl p-12 text-center transition-all duration-300 transform hover:scale-[1.02] ${
              selectedFiles.length > 0
                ? 'border-solid border-emerald-400 bg-emerald-50/80 backdrop-blur-sm scale-[1.02] shadow-lg'
                : isDragging
                ? 'border-dashed border-blue-500 bg-blue-100/80 backdrop-blur-sm scale-[1.05] shadow-2xl animate-pulse'
                : 'border-dashed border-blue-300 hover:border-blue-400 bg-white/80 backdrop-blur-sm shadow-md hover:shadow-xl'
            }`}
            onDragOver={handleDragOver}
            onDragLeave={handleDragLeave}
            onDrop={handleDrop}
          >
            <div className="space-y-4">
              <div className="flex justify-center">
                {selectedFiles.length > 0 ? (
                  <svg className="w-12 h-12 text-emerald-500" fill="none" stroke="currentColor" viewBox="0 0 24 24">
                    <path strokeLinecap="round" strokeLinejoin="round" strokeWidth={2} d="M9 12l2 2 4-4m6 2a9 9 0 11-18 0 9 9 0 0118 0z" />
                  </svg>
                ) : (
                  <svg
                    className={`w-12 h-12 text-slate-600 transition-all duration-300 ${isDragging ? 'animate-bounce text-blue-700' : ''}`}
                    fill="none"
                    stroke="currentColor"
                    viewBox="0 0 24 24"
                  >
                    <path
                      strokeLinecap="round"
                      strokeLinejoin="round"
                      strokeWidth={2}
                      d="M7 16a4 4 0 01-.88-7.903A5 5 0 1115.9 6L16 6a5 5 0 011 9.9M15 13l-3-3m0 0l-3 3m3-3v12"
                    />
                  </svg>
                )}
              </div>
              
              <div>
                {selectedFiles.length > 0 ? (
                  <motion.div 
                    initial={{ opacity: 0, scale: 0.8 }}
                    animate={{ opacity: 1, scale: 1 }}
                    transition={{ duration: 0.3 }}
                  >
                    <p className="text-lg font-medium mb-2 text-emerald-700">
                      {selectedFiles.map(file => file.name).join(', ')}
                    </p>
<<<<<<< HEAD
                    <p className="text-sm text-slate-700">
                      Ready to upload
=======
                    <p className="text-sm text-black">
                      {formatFileSize(selectedFiles[0].size)} • Ready to upload
>>>>>>> ed9c47a9
                    </p>
                  </motion.div>
                ) : (
                  <div>
                    <p className="text-lg font-medium mb-2 text-slate-800 transition-all duration-200">
                      Drop your files here
                    </p>
                    <p className="text-slate-600">
                      or click to browse
                    </p>
                  </div>
                )}
              </div>
              
              <input
                type="file"
                onChange={handleFileSelect}
                className="hidden"
                id="fileInput"
                accept=".csv,.xlsx,.xls,.json,.txt"
                multiple
              />
              
              {!selectedFiles.length && (
                <label
                  htmlFor="fileInput"
                  className="inline-block px-6 py-3 bg-blue-200 text-slate-800 rounded-lg font-medium cursor-pointer hover:bg-blue-300 transition-all duration-200 transform hover:scale-105 active:scale-95 shadow-md hover:shadow-lg"
                >
                  Select Files
                </label>
              )}

              {selectedFiles.length > 0 && (
                <motion.div 
                  initial={{ opacity: 0, y: 10 }}
                  animate={{ opacity: 1, y: 0 }}
                  transition={{ duration: 0.3 }}
                  className="flex gap-2 justify-center"
                >
                  <label
                    htmlFor="fileInput"
                    className="px-4 py-2 bg-blue-200 text-slate-800 rounded-lg font-medium cursor-pointer hover:bg-blue-300 transition-all duration-200 text-sm transform hover:scale-105 active:scale-95 shadow-sm hover:shadow-md"
                  >
                    Change Files
                  </label>
                  <button
                    onClick={() => {
                      setSelectedFiles([]);
                      setIsUploadComplete(false);
                      setUploadedBlobId(null);
                      setUploadError('');
                      setUploadProgress(0);
                      setOriginalFileForAnalysis(null);
                    }}
                    className="px-4 py-2 bg-rose-100 text-rose-700 rounded-lg font-medium hover:bg-rose-200 transition-all duration-200 text-sm transform hover:scale-105 active:scale-95 shadow-sm hover:shadow-md"
                  >
                    Remove All
                  </button>
                </motion.div>
              )}
            </div>
          </motion.div>



          {/* Analysis Goal Input */}
          {selectedFiles.length > 0 && (
            <motion.div 
              initial={{ opacity: 0, y: 20 }}
              animate={{ opacity: 1, y: 0 }}
              transition={{ duration: 0.4, ease: "easeOut" }}
              className="mt-6 bg-white/80 backdrop-blur-sm p-6 rounded-2xl border border-blue-200 transition-all duration-300 shadow-md hover:shadow-lg"
            >
<<<<<<< HEAD
              <h3 className="font-semibold text-lg mb-4 text-slate-800 transform transition-all duration-200">File Details</h3>
              <div className="grid grid-cols-1 md:grid-cols-3 gap-4">
                <div className="text-center p-4 bg-blue-100 rounded-lg transition-all duration-200">
                  <p className="text-sm text-slate-700">Name</p>
                  <p className="font-medium text-slate-800 truncate">{selectedFiles[0].name}</p>
                </div>
                <div className="text-center p-4 bg-blue-100 rounded-lg transition-all duration-200">
                  <p className="text-sm text-slate-700">Size</p>
                  <p className="font-medium text-slate-800">{formatFileSize(selectedFiles[0].size)}</p>
                </div>
                <div className="text-center p-4 bg-blue-100 rounded-lg transition-all duration-200">
                  <p className="text-sm text-slate-700">Type</p>
                  <p className="font-medium text-slate-800 truncate overflow-hidden whitespace-nowrap max-w-full" style={{display: 'block'}}>{selectedFiles[0].type || 'Unknown'}</p>
=======
              <h3 className="font-semibold text-lg mb-4 text-black transform transition-all duration-200">Analysis Settings</h3>
              <div className="space-y-4">
                <div>
                  <label className="block text-sm font-medium text-black mb-2">
                    Analysis Goal
                  </label>
                  <textarea
                    value={analysisGoal}
                    onChange={(e) => setAnalysisGoal(e.target.value)}
                    placeholder="Enter your analysis goals (e.g., 'Find patterns in sales data', 'Predict customer behavior', 'Identify anomalies')"
                    rows={3}
                    className="w-full px-4 py-3 bg-white border border-gray-300 rounded-lg focus:outline-none focus:ring-2 focus:ring-gray-500 focus:border-transparent transition-all duration-300 text-black placeholder-gray-500 resize-none"
                  />
                </div>
                
                {analysisError && (
                  <motion.div 
                    initial={{ opacity: 0, scale: 0.8 }}
                    animate={{ opacity: 1, scale: 1 }}
                    className="p-3 bg-red-50 border border-red-200 rounded-lg"
                  >
                    <p className="text-red-700 text-sm">{analysisError}</p>
                  </motion.div>
                )}
                
                <button
                  onClick={handleUploadAndAnalyze}
                  disabled={!analysisGoal.trim() || isUploading || isAnalyzing}
                  className={`w-full py-3 rounded-lg font-medium transition-all duration-200 transform hover:scale-105 active:scale-95 shadow-lg hover:shadow-xl ${
                    analysisGoal.trim() && !isUploading && !isAnalyzing
                      ? 'bg-gray-600 text-white hover:bg-gray-700 hover:-translate-y-1'
                      : 'bg-gray-300 text-gray-500 cursor-not-allowed scale-100'
                  }`}
                >
                  {isUploading ? (
                    <div className="flex items-center justify-center gap-2">
                      <svg className="animate-spin h-4 w-4" fill="none" viewBox="0 0 24 24">
                        <circle className="opacity-25" cx="12" cy="12" r="10" stroke="currentColor" strokeWidth="4"></circle>
                        <path className="opacity-75" fill="currentColor" d="M4 12a8 8 0 018-8V0C5.373 0 0 5.373 0 12h4zm2 5.291A7.962 7.962 0 014 12H0c0 3.042 1.135 5.824 3 7.938l3-2.647z"></path>
                      </svg>
                      Uploading...
                </div>
                  ) : isAnalyzing ? (
                    <div className="flex items-center justify-center gap-2">
                      <svg className="animate-spin h-4 w-4" fill="none" viewBox="0 0 24 24">
                        <circle className="opacity-25" cx="12" cy="12" r="10" stroke="currentColor" strokeWidth="4"></circle>
                        <path className="opacity-75" fill="currentColor" d="M4 12a8 8 0 018-8V0C5.373 0 0 5.373 0 12h4zm2 5.291A7.962 7.962 0 014 12H0c0 3.042 1.135 5.824 3 7.938l3-2.647z"></path>
                      </svg>
                      Analyzing...
>>>>>>> ed9c47a9
                </div>
                  ) : (
                    'Upload & Analyze Data'
                  )}
                </button>
              </div>
            </motion.div>
          )}

          {/* Upload Progress */}
          {isUploading && (
            <motion.div 
              initial={{ opacity: 0, scale: 0.9 }}
              animate={{ opacity: 1, scale: 1 }}
              transition={{ duration: 0.3 }}
              className="mt-6 bg-white/80 backdrop-blur-sm p-6 rounded-2xl border border-blue-200 shadow-lg"
            >
              <div className="flex items-center justify-between mb-2">
                <span className="text-sm font-medium text-slate-800">Uploading...</span>
                <span className="text-sm text-slate-700 animate-pulse">{uploadProgress}%</span>
              </div>
              <div className="w-full bg-blue-200 rounded-full h-2 overflow-hidden">
                <motion.div 
                  initial={{ width: 0 }}
                  animate={{ width: `${uploadProgress}%` }}
                  transition={{ duration: 0.3 }}
                  className="bg-blue-600 h-2 rounded-full animate-pulse"
                ></motion.div>
              </div>
            </motion.div>
          )}

          {/* Error Message */}
          {uploadError && (
            <motion.div 
              initial={{ opacity: 0, scale: 0.8 }}
              animate={{ opacity: 1, scale: 1 }}
              transition={{ duration: 0.4, ease: "easeOut" }}
              className="mt-6 bg-rose-50 p-6 rounded-2xl border border-rose-200 shadow-lg"
            >
              <div className="flex items-center justify-between">
                <div className="flex items-center">
                  <svg className="w-6 h-6 text-rose-500 mr-2" fill="none" stroke="currentColor" viewBox="0 0 24 24">
                    <path strokeLinecap="round" strokeLinejoin="round" strokeWidth={2} d="M12 8v4m0 4h.01M21 12a9 9 0 11-18 0 9 9 0 0118 0z" />
                  </svg>
                  <span className="text-rose-700 font-medium">{uploadError}</span>
                </div>
                <button
                  onClick={() => setUploadError('')}
                  className="text-rose-500 hover:text-rose-700 ml-2"
                >
                  ×
                </button>
              </div>
            </motion.div>
          )}

          {/* Success Message */}
          {isUploadComplete && uploadedBlobId && (
            <motion.div 
              initial={{ opacity: 0, scale: 0.8 }}
              animate={{ opacity: 1, scale: 1 }}
              transition={{ duration: 0.4, ease: "easeOut" }}
              className="mt-6 bg-emerald-50 p-4 rounded-2xl border border-emerald-200 shadow-lg"
            >
              <div className="text-center">
                <div className="flex items-center justify-center">
                  <svg className="w-6 h-6 text-emerald-500 mr-2" fill="none" stroke="currentColor" viewBox="0 0 24 24">
                    <path strokeLinecap="round" strokeLinejoin="round" strokeWidth={2} d="M9 12l2 2 4-4m6 2a9 9 0 11-18 0 9 9 0 0118 0z" />
                  </svg>
                  <span className="text-emerald-700 font-medium">Upload completed successfully!</span>
                </div>
              </div>
            </motion.div>
          )}
        </div>
      </motion.main>
          
      {/* Analysis Loading Modal */}
      <AnimatePresence>
        {showAnalysisModal && (
          <motion.div 
            initial={{ opacity: 0 }}
            animate={{ opacity: 1 }}
            exit={{ opacity: 0 }}
            className="fixed inset-0 bg-black bg-opacity-50 flex items-center justify-center z-50 p-4"
            onClick={() => !isAnalyzing && setShowAnalysisModal(false)}
          >
<<<<<<< HEAD
            <button
              onClick={handleUpload}
              disabled={selectedFiles.length === 0 || isUploading}
              className={`px-8 py-3 rounded-lg font-medium transition-all duration-200 transform hover:scale-105 active:scale-95 shadow-lg hover:shadow-xl ${
                selectedFiles.length > 0 && !isUploading
                  ? 'bg-blue-600 text-white hover:bg-blue-700 hover:-translate-y-1'
                  : 'bg-blue-200 text-slate-500 cursor-not-allowed scale-100'
              }`}
=======
            <motion.div
              initial={{ scale: 0.9, opacity: 0 }}
              animate={{ scale: 1, opacity: 1 }}
              exit={{ scale: 0.9, opacity: 0 }}
              className="bg-white rounded-2xl max-w-6xl w-full max-h-[90vh] overflow-hidden shadow-xl"
              onClick={(e) => e.stopPropagation()}
>>>>>>> ed9c47a9
            >
              {/* Modal Header */}
              <div className="p-6 border-b border-gray-200 bg-gray-50">
                <h3 className="text-lg font-semibold text-black text-center">
                  {isAnalyzing ? 'Analyzing Your Data' : analysisResults ? 'Analysis Complete!' : 'Analysis Failed'}
                </h3>
              </div>

              {/* Modal Content */}
              <div className="bg-white text-center">
                {isAnalyzing ? (
                  <div className="p-8 space-y-6">
                    {/* Rotating Sandglass Animation */}
                    <div className="flex justify-center">
                      <motion.div
                        animate={{ rotate: 360 }}
                        transition={{ duration: 2, repeat: Infinity, ease: "linear" }}
                        className="w-16 h-16"
                      >
                        <svg 
                          className="w-full h-full text-gray-600" 
                          fill="currentColor" 
                          viewBox="0 0 24 24"
                        >
                          <path d="M6 2V8H6.01L6 8.01L10.5 12L6 15.99L6.01 16H6V22H18V16H17.99L18 15.99L13.5 12L18 8.01L17.99 8H18V2H6ZM16 4V6.5L12 10.5L8 6.5V4H16ZM8 17.5L12 13.5L16 17.5V20H8V17.5Z"/>
                  </svg>
                      </motion.div>
                    </div>
                    
                    {/* Progress Text */}
                    <div className="space-y-2">
                      <p className="text-gray-700 font-medium">
                        {analysisStep || 'Preparing analysis...'}
                      </p>
                      <div className="flex justify-center">
                        <div className="flex space-x-1">
                          <motion.div 
                            animate={{ scale: [1, 1.2, 1] }}
                            transition={{ duration: 1, repeat: Infinity, delay: 0 }}
                            className="w-2 h-2 bg-gray-600 rounded-full"
                          />
                          <motion.div 
                            animate={{ scale: [1, 1.2, 1] }}
                            transition={{ duration: 1, repeat: Infinity, delay: 0.2 }}
                            className="w-2 h-2 bg-gray-600 rounded-full"
                          />
                          <motion.div 
                            animate={{ scale: [1, 1.2, 1] }}
                            transition={{ duration: 1, repeat: Infinity, delay: 0.4 }}
                            className="w-2 h-2 bg-gray-600 rounded-full"
                          />
                        </div>
                      </div>
                    </div>
                  </div>
                ) : analysisResults ? (
                  <div className="max-h-[70vh] overflow-y-auto text-left p-6">
                    {/* Analysis Results Content */}
                    <div className="space-y-8">
                      
                      {/* Header */}
                      <div className="text-center border-b pb-4">
                        <h2 className="text-2xl font-bold text-gray-800 mb-2">📊 Exploratory Data Analysis</h2>
                        <p className="text-gray-600">Comprehensive analysis results for your dataset</p>
                        <div className="mt-2 text-sm text-gray-500">
                          Goal: {analysisGoal}
                        </div>
                      </div>

                      {/* EDA Visualizations */}
                      {analysisResults.eda?.analysis?.visualizations && (
                        <div className="space-y-6">
                          <h3 className="text-xl font-semibold text-gray-800 border-b pb-2">📈 Data Visualizations</h3>
                          <div className="grid grid-cols-1 xl:grid-cols-2 gap-6">
                            {analysisResults.eda.analysis.visualizations.map((chart, index) => (
                              <div key={index} className="bg-gray-50 p-4 rounded-lg border">
                                <div className="mb-3">
                                  <h4 className="font-medium text-gray-800">{chart.title}</h4>
                                  <p className="text-sm text-gray-600">{chart.description}</p>
                                  <div className="flex gap-2 mt-2">
                                    <span className="px-2 py-1 bg-blue-100 text-blue-800 text-xs rounded">
                                      {chart.category}
                                    </span>
                                    <span className="px-2 py-1 bg-green-100 text-green-800 text-xs rounded">
                                      {chart.chart_type}
                                    </span>
                                  </div>
                                </div>
                                
                                {chart.chart_json && Plot && (
                                  <div className="chart-container bg-white rounded border" style={{ width: '100%', height: '400px' }}>
                                    <Plot
                                      data={JSON.parse(chart.chart_json).data}
                                      layout={{
                                        ...JSON.parse(chart.chart_json).layout,
                                        width: undefined,
                                        height: undefined,
                                        autosize: true,
                                        margin: { l: 60, r: 40, t: 40, b: 60 },
                                        font: { size: 12 }
                                      }}
                                      config={{ 
                                        displayModeBar: true,
                                        responsive: true,
                                        displaylogo: false,
                                        modeBarButtonsToRemove: ['pan2d', 'lasso2d', 'select2d']
                                      }}
                                      style={{ width: '100%', height: '100%' }}
                                      useResizeHandler={true}
                                    />
                                  </div>
                                )}
                              </div>
                            ))}
                          </div>
                        </div>
                      )}

                      {/* AI Insights */}
                      {analysisResults.eda?.analysis?.insights && (
                        <div className="space-y-4">
                          <h3 className="text-xl font-semibold text-gray-800 border-b pb-2">🧠 AI Insights</h3>
                          <div className="bg-blue-50 p-4 rounded-lg border border-blue-200">
                            {renderSimpleInsights(analysisResults.eda.analysis.insights)}
                          </div>
                        </div>
                      )}

                      {/* Machine Learning Results */}
                      {analysisResults.ml?.results?.analyses && (
                        <div className="space-y-6">
                          <h3 className="text-xl font-semibold text-gray-800 border-b pb-2">🤖 Machine Learning Analysis</h3>
                          
                          {/* TEE Attestation */}
                          {renderTEEAttestation(analysisResults.ml)}

                          {/* ML Analysis Results */}
                          <div className="grid grid-cols-1 xl:grid-cols-2 gap-6">
                            {analysisResults.ml.results.analyses.map((analysis, idx) => (
                              <div key={idx} className="bg-gray-50 p-4 rounded-lg border">
                                <h4 className="font-medium text-gray-800 mb-2">
                                  {analysis.algorithm} - {analysis.analysis_type}
                                </h4>
                                
                                {analysis.insights && (
                                  <div className="mb-3">
                                    <p className="text-sm font-medium text-gray-700 mb-1">Insights:</p>
                                    <ul className="list-disc list-inside text-sm text-gray-600 space-y-1">
                                      {analysis.insights.slice(0, 3).map((insight, insightIdx) => (
                                        <li key={insightIdx}>{insight}</li>
                                      ))}
                                    </ul>
                                  </div>
                                )}

                                {analysis.graphs && analysis.graphs.length > 0 && (
                                  <div className="space-y-3">
                                    {analysis.graphs.filter(graph => !graph.title?.toLowerCase().includes('solution distribution')).slice(0, 1).map((graph, graphIdx) => (
                                      <div key={graphIdx} className="bg-white p-2 rounded border">
                                        <p className="text-xs font-medium text-gray-700 mb-2">{graph.title}</p>
                                        {graph.data && Plot && (
                                          <div style={{ width: '100%', height: '300px' }}>
                                            <Plot
                                              data={JSON.parse(graph.data).data}
                                              layout={{
                                                ...JSON.parse(graph.data).layout,
                                                width: undefined,
                                                height: undefined,
                                                autosize: true,
                                                margin: { l: 50, r: 30, t: 30, b: 40 },
                                                font: { size: 11 }
                                              }}
                                              config={{ 
                                                displayModeBar: true,
                                                responsive: true,
                                                displaylogo: false,
                                                modeBarButtonsToRemove: ['pan2d', 'lasso2d', 'select2d']
                                              }}
                                              style={{ width: '100%', height: '100%' }}
                                              useResizeHandler={true}
                                            />
                                          </div>
                                        )}
                                      </div>
                                    ))}
                                  </div>
                                )}
                              </div>
                            ))}
                          </div>
                        </div>
                      )}

                      {/* Pipeline Summary */}
                      <div className="bg-gray-50 p-4 rounded-lg border">
                        <h3 className="text-lg font-semibold text-gray-800 mb-3">📋 Analysis Pipeline Summary</h3>
                        <div className="grid grid-cols-2 md:grid-cols-4 gap-3">
                          <div className="text-center p-3 bg-white rounded border">
                            <div className="text-lg font-bold text-green-600">
                              {analysisResults.etl ? '✓' : '✗'}
                            </div>
                            <div className="text-xs text-gray-600">ETL Processing</div>
                          </div>
                          <div className="text-center p-3 bg-white rounded border">
                            <div className="text-lg font-bold text-green-600">
                              {analysisResults.preprocessing ? '✓' : '✗'}
                            </div>
                            <div className="text-xs text-gray-600">Preprocessing</div>
                          </div>
                          <div className="text-center p-3 bg-white rounded border">
                            <div className="text-lg font-bold text-green-600">
                              {analysisResults.eda ? '✓' : '✗'}
                            </div>
                            <div className="text-xs text-gray-600">EDA Analysis</div>
                          </div>
                          <div className="text-center p-3 bg-white rounded border">
                            <div className="text-lg font-bold text-green-600">
                              {analysisResults.ml ? '✓' : '✗'}
                            </div>
                            <div className="text-xs text-gray-600">ML Analysis</div>
                          </div>
                        </div>
                      </div>
                    </div>
                </div>
              ) : (
                  <div className="p-8 space-y-4">
                    {/* Error Icon */}
                    <div className="flex justify-center">
                      <div className="w-16 h-16 bg-red-100 rounded-full flex items-center justify-center">
                        <svg className="w-8 h-8 text-red-500" fill="none" stroke="currentColor" viewBox="0 0 24 24">
                          <path strokeLinecap="round" strokeLinejoin="round" strokeWidth={2} d="M12 8v4m0 4h.01M21 12a9 9 0 11-18 0 9 9 0 0118 0z" />
                  </svg>
                      </div>
                    </div>
                    
                    <div>
                      <p className="text-red-700 font-medium mb-2">Analysis Failed</p>
                      <p className="text-sm text-gray-600">{analysisError}</p>
                    </div>
                    
                    <div className="flex gap-3 justify-center mt-6">
                      <button
                        onClick={() => setShowAnalysisModal(false)}
                        className="px-4 py-2 bg-gray-200 text-black rounded-lg hover:bg-gray-300 transition-all duration-200"
                      >
                        Close
                      </button>
                      <button
                        onClick={() => {
                          setAnalysisError('');
                          handleAnalyzeData();
                        }}
                        className="px-4 py-2 bg-gray-600 text-white rounded-lg hover:bg-gray-700 transition-all duration-200"
                      >
                        Retry
                      </button>
                    </div>
                  </div>
                )}
              </div>

              {/* Modal Footer */}
              {!isAnalyzing && analysisResults && (
                <div className="p-6 border-t border-gray-200 bg-gray-50 text-center space-x-3">
                  <button
                    onClick={() => {
                      setShowAnalysisModal(false);
                      // Reset form
                      setSelectedFiles([]);
                      setIsUploadComplete(false);
                      setUploadedBlobId(null);
                      setAnalysisGoal('');
                      setUploadProgress(0);
                      setAnalysisResults(null);
                      setOriginalFileForAnalysis(null);
                    }}
                    className="px-6 py-2 bg-gray-600 text-white rounded-lg hover:bg-gray-700 transition-all duration-200 transform hover:scale-105 active:scale-95 shadow-md hover:shadow-lg"
                  >
                    Complete Analysis
            </button>
<<<<<<< HEAD
            
            {/* Encryption Notice */}
            {selectedFiles.length > 0 && !isUploading && (
              <motion.div 
                initial={{ opacity: 0, y: 10 }}
                animate={{ opacity: 1, y: 0 }}
                transition={{ duration: 0.3 }}
                className="mt-4 flex items-center justify-center text-sm text-slate-600"
              >
                <svg className="w-4 h-4 mr-2 text-blue-600" fill="none" stroke="currentColor" viewBox="0 0 24 24">
                  <path strokeLinecap="round" strokeLinejoin="round" strokeWidth={2} d="M12 15v2m-6 4h12a2 2 0 002-2v-6a2 2 0 00-2-2H6a2 2 0 00-2 2v6a2 2 0 002 2zm10-10V7a4 4 0 00-8 0v4h8z" />
                </svg>
                <span>Your files will be encrypted before upload for security</span>
              </motion.div>
            )}
=======
                  <button
                    onClick={() => {
                      const dataStr = JSON.stringify(analysisResults, null, 2);
                      const dataBlob = new Blob([dataStr], {type: 'application/json'});
                      const url = URL.createObjectURL(dataBlob);
                      const link = document.createElement('a');
                      link.href = url;
                      link.download = `analysis-results-${new Date().toISOString().split('T')[0]}.json`;
                      link.click();
                      URL.revokeObjectURL(url);
                    }}
                    className="px-6 py-2 bg-blue-600 text-white rounded-lg hover:bg-blue-700 transition-all duration-200 transform hover:scale-105 active:scale-95 shadow-md hover:shadow-lg"
                  >
                    Download Results
                  </button>
                </div>
              )}
>>>>>>> ed9c47a9
          </motion.div>
          </motion.div>
        )}
      </AnimatePresence>
    </div>
  );
}<|MERGE_RESOLUTION|>--- conflicted
+++ resolved
@@ -2,16 +2,12 @@
 import { useState } from "react";
 import { motion, AnimatePresence } from "framer-motion";
 import { uploadFile } from "../utils/writeToWalrus";
-<<<<<<< HEAD
 import { getUserEncryptionKey, createEncryptedFile, uint8ArrayToBase64 } from "../utils/encryption";
 import WalletConnect from '../components/WalletConnect';
-=======
-import WalletConnect from '../components/WalletConnect';
 import dynamic from 'next/dynamic';
 
 // Dynamically import Plotly to avoid SSR issues
 const Plot = dynamic(() => import('react-plotly.js'), { ssr: false });
->>>>>>> ed9c47a9
 
 export default function Upload() {
   const [selectedFiles, setSelectedFiles] = useState([]);
@@ -808,11 +804,7 @@
             </div>
           </Link>
           <Link href="/subscribe">
-<<<<<<< HEAD
             <div className="px-6 py-2 rounded-full hover:bg-blue-100 text-slate-700 font-medium text-sm transition-all duration-300 cursor-pointer transform hover:scale-105 active:scale-95">
-=======
-            <div className="px-6 py-2 rounded-full hover:bg-gray-300 text-black font-medium text-sm transition-all duration-300 cursor-pointer transform hover:scale-105 active:scale-95">
->>>>>>> ed9c47a9
               Subscribe
             </div>
           </Link>
@@ -891,13 +883,8 @@
                     <p className="text-lg font-medium mb-2 text-emerald-700">
                       {selectedFiles.map(file => file.name).join(', ')}
                     </p>
-<<<<<<< HEAD
-                    <p className="text-sm text-slate-700">
-                      Ready to upload
-=======
                     <p className="text-sm text-black">
                       {formatFileSize(selectedFiles[0].size)} • Ready to upload
->>>>>>> ed9c47a9
                     </p>
                   </motion.div>
                 ) : (
@@ -971,21 +958,6 @@
               transition={{ duration: 0.4, ease: "easeOut" }}
               className="mt-6 bg-white/80 backdrop-blur-sm p-6 rounded-2xl border border-blue-200 transition-all duration-300 shadow-md hover:shadow-lg"
             >
-<<<<<<< HEAD
-              <h3 className="font-semibold text-lg mb-4 text-slate-800 transform transition-all duration-200">File Details</h3>
-              <div className="grid grid-cols-1 md:grid-cols-3 gap-4">
-                <div className="text-center p-4 bg-blue-100 rounded-lg transition-all duration-200">
-                  <p className="text-sm text-slate-700">Name</p>
-                  <p className="font-medium text-slate-800 truncate">{selectedFiles[0].name}</p>
-                </div>
-                <div className="text-center p-4 bg-blue-100 rounded-lg transition-all duration-200">
-                  <p className="text-sm text-slate-700">Size</p>
-                  <p className="font-medium text-slate-800">{formatFileSize(selectedFiles[0].size)}</p>
-                </div>
-                <div className="text-center p-4 bg-blue-100 rounded-lg transition-all duration-200">
-                  <p className="text-sm text-slate-700">Type</p>
-                  <p className="font-medium text-slate-800 truncate overflow-hidden whitespace-nowrap max-w-full" style={{display: 'block'}}>{selectedFiles[0].type || 'Unknown'}</p>
-=======
               <h3 className="font-semibold text-lg mb-4 text-black transform transition-all duration-200">Analysis Settings</h3>
               <div className="space-y-4">
                 <div>
@@ -1035,7 +1007,6 @@
                         <path className="opacity-75" fill="currentColor" d="M4 12a8 8 0 018-8V0C5.373 0 0 5.373 0 12h4zm2 5.291A7.962 7.962 0 014 12H0c0 3.042 1.135 5.824 3 7.938l3-2.647z"></path>
                       </svg>
                       Analyzing...
->>>>>>> ed9c47a9
                 </div>
                   ) : (
                     'Upload & Analyze Data'
@@ -1124,23 +1095,12 @@
             className="fixed inset-0 bg-black bg-opacity-50 flex items-center justify-center z-50 p-4"
             onClick={() => !isAnalyzing && setShowAnalysisModal(false)}
           >
-<<<<<<< HEAD
-            <button
-              onClick={handleUpload}
-              disabled={selectedFiles.length === 0 || isUploading}
-              className={`px-8 py-3 rounded-lg font-medium transition-all duration-200 transform hover:scale-105 active:scale-95 shadow-lg hover:shadow-xl ${
-                selectedFiles.length > 0 && !isUploading
-                  ? 'bg-blue-600 text-white hover:bg-blue-700 hover:-translate-y-1'
-                  : 'bg-blue-200 text-slate-500 cursor-not-allowed scale-100'
-              }`}
-=======
             <motion.div
               initial={{ scale: 0.9, opacity: 0 }}
               animate={{ scale: 1, opacity: 1 }}
               exit={{ scale: 0.9, opacity: 0 }}
               className="bg-white rounded-2xl max-w-6xl w-full max-h-[90vh] overflow-hidden shadow-xl"
               onClick={(e) => e.stopPropagation()}
->>>>>>> ed9c47a9
             >
               {/* Modal Header */}
               <div className="p-6 border-b border-gray-200 bg-gray-50">
@@ -1422,23 +1382,6 @@
                   >
                     Complete Analysis
             </button>
-<<<<<<< HEAD
-            
-            {/* Encryption Notice */}
-            {selectedFiles.length > 0 && !isUploading && (
-              <motion.div 
-                initial={{ opacity: 0, y: 10 }}
-                animate={{ opacity: 1, y: 0 }}
-                transition={{ duration: 0.3 }}
-                className="mt-4 flex items-center justify-center text-sm text-slate-600"
-              >
-                <svg className="w-4 h-4 mr-2 text-blue-600" fill="none" stroke="currentColor" viewBox="0 0 24 24">
-                  <path strokeLinecap="round" strokeLinejoin="round" strokeWidth={2} d="M12 15v2m-6 4h12a2 2 0 002-2v-6a2 2 0 00-2-2H6a2 2 0 00-2 2v6a2 2 0 002 2zm10-10V7a4 4 0 00-8 0v4h8z" />
-                </svg>
-                <span>Your files will be encrypted before upload for security</span>
-              </motion.div>
-            )}
-=======
                   <button
                     onClick={() => {
                       const dataStr = JSON.stringify(analysisResults, null, 2);
@@ -1456,7 +1399,6 @@
                   </button>
                 </div>
               )}
->>>>>>> ed9c47a9
           </motion.div>
           </motion.div>
         )}
