--- conflicted
+++ resolved
@@ -1,23 +1,12 @@
 import { useState } from 'react';
 
 export default function Chat() {
-<<<<<<< HEAD
-  const [walletAddress, setWalletAddress] = useState('');
-  const [userInput, setUserInput] = useState('');
-  const [loading, setLoading] = useState(false);
-  const [response, setResponse] = useState('');
-  const [actionApiUrl, setActionApiUrl] = useState('');
-  const [justCopied, setJustCopied] = useState(false);
-  const [csvFile, setCsvFile] = useState(null);
-  const [csvAnalysis, setCsvAnalysis] = useState('');
-=======
   const [userInput, setUserInput] = useState('');
   const [loading, setLoading] = useState(false);
   const [files, setFiles] = useState([]);
   const [sampleDataReady, setSampleDataReady] = useState(false);
   const [conversation, setConversation] = useState([]); // [{role: 'user'|'assistant', content: string}]
   const [sessionId, setSessionId] = useState(''); // Store sessionId for follow-up requests
->>>>>>> b16cf0af
 
   const handleSubmit = async (e) => {
     e.preventDefault();
@@ -25,26 +14,6 @@
       setConversation((prev) => [...prev, { role: 'assistant', content: 'Please enter your question or upload at least one file.' }]);
       return;
     }
-<<<<<<< HEAD
-    if (!walletAddress.trim()) {
-      setResponse('Please enter your wallet address.');
-      return;
-    }
-    setLoading(true);
-    try {
-      const res = await fetch('/api/chatbot', {
-        method: 'POST',
-        headers: {
-          'Content-Type': 'application/json',
-        },
-        body: JSON.stringify({ prompt: userInput, walletAddress }),
-      });
-      if (!res.ok) throw new Error(`Error: ${res.status}`);
-      const result = await res.json();
-      setResponse(result.message);
-      const newApiUrl = `http://localhost:3000/api/actions/${walletAddress}/runAnalysis`;
-      setActionApiUrl(newApiUrl);
-=======
     setLoading(true);
     try {
       let result;
@@ -96,7 +65,6 @@
         setConversation((prev) => [...prev, { role: 'assistant', content: result.message }]);
         setUserInput('');
       }
->>>>>>> b16cf0af
     } catch (err) {
       console.error('Error:', err);
       setConversation((prev) => [...prev, { role: 'assistant', content: 'Something went wrong.' }]);
@@ -105,63 +73,9 @@
     }
   };
 
-<<<<<<< HEAD
-  const handleCsvChange = (e) => {
-    setCsvFile(e.target.files[0]);
-  };
-
-  const handleCsvUpload = async () => {
-    if (!csvFile) {
-      setCsvAnalysis('Please select a CSV file to upload.');
-      return;
-    }
-    setLoading(true);
-    setCsvAnalysis('');
-    const formData = new FormData();
-    formData.append('file', csvFile);
-    try {
-      const res = await fetch('/api/uploadCsv', {
-        method: 'POST',
-        body: formData,
-      });
-      if (!res.ok) throw new Error(`Error: ${res.status}`);
-      const result = await res.json();
-      setCsvAnalysis(result.analysis || result.message || 'Analysis completed.');
-    } catch (err) {
-      console.error('CSV Upload Error:', err);
-      setCsvAnalysis('Failed to analyze CSV. Please try again.');
-    } finally {
-      setLoading(false);
-    }
-  };
-
-  const copyToClipboard = () => {
-    navigator.clipboard.writeText(actionApiUrl).then(() => {
-      setJustCopied(true);
-      setTimeout(() => setJustCopied(false), 2000);
-    });
-  };
-
-=======
->>>>>>> b16cf0af
   return (
     <div style={{ maxWidth: '800px', margin: '0 auto', padding: '20px', color: '#ddd', backgroundColor: '#121212' }}>
       <form onSubmit={handleSubmit} style={{ marginBottom: '20px' }}>
-        <input
-          type="text"
-          value={walletAddress}
-          onChange={e => setWalletAddress(e.target.value)}
-          placeholder="Enter your wallet address"
-          style={{
-            width: '100%',
-            padding: '10px',
-            borderRadius: '8px',
-            border: '1px solid #333',
-            backgroundColor: '#1e1e1e',
-            color: '#eee',
-            marginBottom: '10px',
-          }}
-        />
         <textarea
           value={userInput}
           onChange={(e) => setUserInput(e.target.value)}
@@ -201,95 +115,6 @@
           {loading ? 'Analyzing...' : sampleDataReady ? 'Send' : 'Run Analysis'}
         </button>
       </form>
-<<<<<<< HEAD
-
-      {/* CSV Upload Section */}
-      <div style={{ marginBottom: '20px', backgroundColor: '#1e1e1e', padding: '15px', borderRadius: '8px' }}>
-        <h3 style={{ marginBottom: '10px' }}>Upload CSV for Analysis</h3>
-        <input type="file" accept=".csv" onChange={handleCsvChange} style={{ marginBottom: '10px' }} />
-        <button
-          onClick={handleCsvUpload}
-          disabled={loading}
-          style={{
-            marginLeft: '10px',
-            padding: '6px 12px',
-            backgroundColor: '#3366cc',
-            color: '#fff',
-            border: 'none',
-            borderRadius: '4px',
-            cursor: loading ? 'not-allowed' : 'pointer',
-          }}
-        >
-          {loading ? 'Uploading...' : 'Upload & Analyze'}
-        </button>
-        {csvAnalysis && (
-          <div style={{ marginTop: '10px', backgroundColor: '#222', padding: '10px', borderRadius: '6px', fontSize: '14px' }}>
-            <p>{csvAnalysis}</p>
-          </div>
-        )}
-      </div>
-
-      {actionApiUrl && (
-        <div style={{ marginBottom: '20px', backgroundColor: '#1e1e1e', padding: '15px', borderRadius: '8px' }}>
-          <h3 style={{ marginBottom: '10px' }}>Analysis Ready</h3>
-          <p style={{ wordBreak: 'break-all', fontSize: '14px' }}>{actionApiUrl}</p>
-          <div style={{ display: 'flex', gap: '10px', marginTop: '10px' }}>
-            <button
-              onClick={copyToClipboard}
-              style={{
-                padding: '6px 12px',
-                backgroundColor: '#444',
-                color: '#ccc',
-                border: 'none',
-                borderRadius: '4px',
-                cursor: 'pointer',
-              }}
-            >
-              {justCopied ? 'Copied!' : 'Copy Link'}
-            </button>
-            <button
-              onClick={async () => {
-                try {
-                  const res = await fetch('/api/runDataAnalysis', {
-                    method: 'POST',
-                    headers: {
-                      'Content-Type': 'application/json',
-                    },
-                    body: JSON.stringify({ 
-                      dataset: 'User Dataset', 
-                      type: 'Analysis', 
-                      title: 'Data Analysis', 
-                      action: 'Perform comprehensive analysis',
-                      prompt: userInput 
-                    }),
-                  });
-                  if (!res.ok) throw new Error(`Error: ${res.status}`);
-                  const result = await res.json();
-                  setResponse(result.analysis || 'Analysis completed successfully.');
-                } catch (err) {
-                  console.error('Analysis Error:', err);
-                  setResponse('Failed to run analysis. Please try again.');
-                }
-              }}
-              style={{
-                padding: '6px 12px',
-                backgroundColor: '#3366cc',
-                color: '#fff',
-                border: 'none',
-                borderRadius: '4px',
-                cursor: 'pointer',
-              }}
-            >
-              Run Analysis Now
-            </button>
-          </div>
-        </div>
-      )}
-
-      {response && (
-        <div style={{ backgroundColor: '#1a1a1a', padding: '15px', borderRadius: '8px', fontSize: '14px' }}>
-          <p>{response}</p>
-=======
       {conversation.length > 0 && (
         <div style={{ backgroundColor: '#1a1a1a', padding: '15px', borderRadius: '8px', fontSize: '14px', marginBottom: '20px' }}>
           {conversation.map((msg, idx) => (
@@ -297,7 +122,6 @@
               <b style={{ color: msg.role === 'user' ? '#6cf' : '#9f6' }}>{msg.role === 'user' ? 'You' : 'AI'}:</b> {msg.content}
             </div>
           ))}
->>>>>>> b16cf0af
         </div>
       )}
     </div>
