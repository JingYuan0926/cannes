--- conflicted
+++ resolved
@@ -43,32 +43,6 @@
   });
 }
 
-<<<<<<< HEAD
-    const result = completion.choices[0].message.content.trim();
-    console.log("AI Output:", result);
-
-    const extracted = {
-      dataset: '',
-      type: '',
-      title: '',
-      action: '',
-      buttonLabel: ''
-    };
-
-    result.split('\n').forEach(line => {
-      const [key, ...val] = line.split(':');
-      const value = val.join(':').trim();
-      const lowerKey = key.toLowerCase().trim();
-      if (lowerKey === 'dataset') extracted.dataset = value;
-      else if (lowerKey === 'type') extracted.type = value;
-      else if (lowerKey === 'title') extracted.title = value;
-      else if (lowerKey === 'action') extracted.action = value;
-      else if (lowerKey === 'button label') extracted.buttonLabel = value;
-    });
-
-    if (!extracted.dataset || !extracted.type || !extracted.title || !extracted.action || !extracted.buttonLabel) {
-      return res.status(200).json({ message: result, warning: 'AI output missing required fields. Please clarify your question.' });
-=======
 export default async function handler(req, res) {
   try {
     if (!process.env.OPENAI_API_KEY) {
@@ -77,7 +51,6 @@
 
     if (req.method !== 'POST') {
       return res.status(405).json({ message: 'Only POST requests allowed' });
->>>>>>> b16cf0af
     }
 
     // Handle file upload (multipart/form-data)
