{
  "name": "cannes",
  "version": "0.1.0",
  "private": true,
  "scripts": {
    "dev": "next dev --turbopack",
    "build": "next build",
    "start": "next start",
    "lint": "next lint"
  },
  "dependencies": {
<<<<<<< HEAD
    "mammoth": "^1.9.1",
    "multer": "^2.0.1",
    "next": "15.3.5",
    "openai": "^5.8.2",
    "pdf-parse": "^1.1.1",
    "react": "^19.0.0",
    "react-dom": "^19.0.0",
    "react-markdown": "^10.1.0",
    "rehype-raw": "^7.0.0",
    "remark-breaks": "^4.0.0",
    "remark-gfm": "^4.0.1",
    "uuid": "^11.1.0"
=======
    "framer-motion": "^12.23.0",
    "@mysten/sui": "^1.35.0",
    "@mysten/walrus": "^0.2.1",
    "formidable": "^3.5.4",
    "next": "15.3.5",
    "react": "^19.0.0",
    "react-dom": "^19.0.0"
>>>>>>> a7122614
  },
  "devDependencies": {
    "@eslint/eslintrc": "^3",
    "@tailwindcss/postcss": "^4",
    "eslint": "^9",
    "eslint-config-next": "15.3.5",
    "tailwindcss": "^4"
  }
}<|MERGE_RESOLUTION|>--- conflicted
+++ resolved
@@ -9,7 +9,6 @@
     "lint": "next lint"
   },
   "dependencies": {
-<<<<<<< HEAD
     "mammoth": "^1.9.1",
     "multer": "^2.0.1",
     "next": "15.3.5",
@@ -21,16 +20,11 @@
     "rehype-raw": "^7.0.0",
     "remark-breaks": "^4.0.0",
     "remark-gfm": "^4.0.1",
-    "uuid": "^11.1.0"
-=======
+    "uuid": "^11.1.0",
     "framer-motion": "^12.23.0",
     "@mysten/sui": "^1.35.0",
     "@mysten/walrus": "^0.2.1",
-    "formidable": "^3.5.4",
-    "next": "15.3.5",
-    "react": "^19.0.0",
-    "react-dom": "^19.0.0"
->>>>>>> a7122614
+    "formidable": "^3.5.4"
   },
   "devDependencies": {
     "@eslint/eslintrc": "^3",
